--- conflicted
+++ resolved
@@ -314,8 +314,6 @@
             <outputDirectory>toollib</outputDirectory>
             <includes>
                 <include>storm-kafka-monitor-${project.version}.jar</include>
-<<<<<<< HEAD
-=======
             </includes>
         </fileSet>
        <!-- Autocred plugins -->
@@ -324,7 +322,6 @@
             <outputDirectory>external/storm-autocreds</outputDirectory>
             <includes>
                 <include>*jar</include>
->>>>>>> d1cc25c3
             </includes>
         </fileSet>
     </fileSets>
@@ -389,10 +386,7 @@
             <source>${project.basedir}/../../README.markdown</source>
             <outputDirectory>/</outputDirectory>
         </file>
-<<<<<<< HEAD
-=======
-
->>>>>>> d1cc25c3
+
         <file>
             <source>${project.basedir}/../../SECURITY.md</source>
             <outputDirectory>/</outputDirectory>
