--- conflicted
+++ resolved
@@ -891,58 +891,24 @@
     (when (conf SUPERVISOR-ENABLE)
       ;; This isn't strictly necessary, but it doesn't hurt and ensures that the machine stays up
       ;; to date even if callbacks don't all work exactly right
-<<<<<<< HEAD
-      (schedule-recurring (:event-timer supervisor) 0 10 (fn [] (.add event-manager  (reify Runnable
-                                                                                                             (^void run [this]
-                                                                                                               (synchronize-supervisor))))))
-
-      (schedule-recurring (:event-timer supervisor)
-                          0
-                          (conf SUPERVISOR-MONITOR-FREQUENCY-SECS)
-                          (fn [] (.add processes-event-manager  (reify Runnable
-                                                                                (^void run [this]
-                                                                                  (sync-processes))))))
-
-      ;; Blob update thread. Starts with 30 seconds delay, every 30 seconds
-      (schedule-recurring (:blob-update-timer supervisor)
-                          30
-                          30
-                          (fn [] (.add event-manager  (reify Runnable
-                                                                            (^void run [this]
-                                                                              (synchronize-blobs-fn))))))
-
-      (schedule-recurring (:event-timer supervisor)
-                          (* 60 5)
-                          (* 60 5)
-                          (fn [] (let [health-code (healthcheck/health-check conf)
-                                       ids (my-worker-ids conf)]
-                                   (if (not (= health-code 0))
-                                     (do
-                                       (doseq [id ids]
-                                         (shutdown-worker supervisor id))
-                                       (throw (RuntimeException. "Supervisor failed health check. Exiting.")))))))
-
-      ;; Launch a thread that Runs profiler commands . Starts with 30 seconds delay, every 30 seconds
-      (schedule-recurring (:event-timer supervisor)
-                          30
-                          30
-                          (fn [] (.add event-manager  (reify Runnable
-                                                                               (^void run [this]
-                                                                                 (run-profiler-actions-fn))))))
-      )
-=======
-      (.scheduleRecurring (:event-timer supervisor) 0 10 (fn [] (.add event-manager synchronize-supervisor)))
+      (.scheduleRecurring (:event-timer supervisor) 0 10 (fn [] (.add event-manager (reify Runnable
+                                                                                      (^void run [this]
+                                                                                        (synchronize-supervisor))))))
 
       (.scheduleRecurring (:event-timer supervisor)
         0
         (conf SUPERVISOR-MONITOR-FREQUENCY-SECS)
-        (fn [] (.add processes-event-manager sync-processes)))
+        (fn [] (.add processes-event-manager (reify Runnable
+                                               (^void run [this]
+                                                 (sync-processes))))))
 
       ;; Blob update thread. Starts with 30 seconds delay, every 30 seconds
       (.scheduleRecurring (:blob-update-timer supervisor)
         30
         30
-        (fn [] (.add event-manager synchronize-blobs-fn)))
+        (fn [] (.add event-manager (reify Runnable
+                                     (^void run [this]
+                                       (synchronize-blobs-fn))))))
 
       (.scheduleRecurring (:event-timer supervisor)
         (* 60 5)
@@ -958,13 +924,13 @@
 
 
       ;; Launch a thread that Runs profiler commands . Starts with 30 seconds delay, every 30 seconds
-      (.scheduleRecurring
-        (:event-timer supervisor)
+      (.scheduleRecurring (:event-timer supervisor)
         30
         30
-        (fn [] (.add event-manager run-profiler-actions-fn))))
-
->>>>>>> 8052a8c7
+        (fn [] (.add event-manager (reify Runnable
+                                     (^void run [this]
+                                       (run-profiler-actions-fn))))))
+      )
     (log-message "Starting supervisor with id " (:supervisor-id supervisor) " at host " (:my-hostname supervisor))
     (reify
      Shutdownable
@@ -992,15 +958,9 @@
      (waiting? [this]
        (or (not @(:active supervisor))
            (and
-<<<<<<< HEAD
-            (timer-waiting? (:heartbeat-timer supervisor))
-            (timer-waiting? (:event-timer supervisor))
-            (every? is-waiting managers)))
-=======
             (.isTimerWaiting (:heartbeat-timer supervisor))
             (.isTimerWaiting (:event-timer supervisor))
-            (every? (memfn waiting?) managers)))
->>>>>>> 8052a8c7
+            (every? is-waiting managers)))
            ))))
 
 
