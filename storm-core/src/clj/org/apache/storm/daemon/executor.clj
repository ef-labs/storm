;; Licensed to the Apache Software Foundation (ASF) under one
;; or more contributor license agreements.  See the NOTICE file
;; distributed with this work for additional information
;; regarding copyright ownership.  The ASF licenses this file
;; to you under the Apache License, Version 2.0 (the
;; "License"); you may not use this file except in compliance
;; with the License.  You may obtain a copy of the License at
;;
;; http://www.apache.org/licenses/LICENSE-2.0
;;
;; Unless required by applicable law or agreed to in writing, software
;; distributed under the License is distributed on an "AS IS" BASIS,
;; WITHOUT WARRANTIES OR CONDITIONS OF ANY KIND, either express or implied.
;; See the License for the specific language governing permissions and
;; limitations under the License.
(ns org.apache.storm.daemon.executor
  (:use [org.apache.storm.daemon common])
  (:import [org.apache.storm.generated Grouping]
           [java.io Serializable])
  (:use [org.apache.storm util config log timer stats])
  (:import [java.util List Random HashMap ArrayList LinkedList Map])
  (:import [org.apache.storm ICredentialsListener])
  (:import [org.apache.storm.hooks ITaskHook])
  (:import [org.apache.storm.tuple AddressedTuple Tuple Fields TupleImpl MessageId])
  (:import [org.apache.storm.spout ISpoutWaitStrategy ISpout SpoutOutputCollector ISpoutOutputCollector])
  (:import [org.apache.storm.hooks.info SpoutAckInfo SpoutFailInfo
            EmitInfo BoltFailInfo BoltAckInfo BoltExecuteInfo])
  (:import [org.apache.storm.grouping CustomStreamGrouping])
  (:import [org.apache.storm.task WorkerTopologyContext IBolt OutputCollector IOutputCollector])
  (:import [org.apache.storm.generated GlobalStreamId])
  (:import [org.apache.storm.utils Utils ConfigUtils TupleUtils MutableObject RotatingMap RotatingMap$ExpiredCallback MutableLong Time DisruptorQueue WorkerBackpressureThread DisruptorBackpressureCallback])
  (:import [com.lmax.disruptor InsufficientCapacityException])
  (:import [org.apache.storm.serialization KryoTupleSerializer])
  (:import [org.apache.storm.daemon Shutdownable])
  (:import [org.apache.storm.metric.api IMetric IMetricsConsumer$TaskInfo IMetricsConsumer$DataPoint StateMetric])
  (:import [org.apache.storm Config Constants])
  (:import [org.apache.storm.cluster ClusterStateContext DaemonType StormClusterStateImpl ClusterUtils])
  (:import [org.apache.storm.grouping LoadAwareCustomStreamGrouping LoadAwareShuffleGrouping LoadMapping ShuffleGrouping])
  (:import [java.lang Thread Thread$UncaughtExceptionHandler]
           [java.util.concurrent ConcurrentLinkedQueue]
<<<<<<< HEAD
           [org.json.simple JSONValue])
  (:require [org.apache.storm [thrift :as thrift] [disruptor :as disruptor] [stats :as stats]])
=======
           [org.json.simple JSONValue]
           [com.lmax.disruptor.dsl ProducerType])
  (:require [org.apache.storm [thrift :as thrift]
             [cluster :as cluster] [stats :as stats]])
>>>>>>> 46999909
  (:require [org.apache.storm.daemon [task :as task]])
  (:require [org.apache.storm.daemon.builtin-metrics :as builtin-metrics])
  (:require [clojure.set :as set]))

(defn- mk-fields-grouper
  [^Fields out-fields ^Fields group-fields ^List target-tasks]
  (let [num-tasks (count target-tasks)
        task-getter (fn [i] (.get target-tasks i))]
    (fn [task-id ^List values load]
      (-> (.select out-fields group-fields values)
          (TupleUtils/listHashCode)
          (mod num-tasks)
          task-getter))))

(defn- mk-custom-grouper
  [^CustomStreamGrouping grouping ^WorkerTopologyContext context ^String component-id ^String stream-id target-tasks]
  (.prepare grouping context (GlobalStreamId. component-id stream-id) target-tasks)
  (if (instance? LoadAwareCustomStreamGrouping grouping)
    (fn [task-id ^List values load]
      (.chooseTasks ^LoadAwareCustomStreamGrouping grouping task-id values load))
    (fn [task-id ^List values load]
      (.chooseTasks grouping task-id values))))

(defn mk-shuffle-grouper
  [^List target-tasks topo-conf ^WorkerTopologyContext context ^String component-id ^String stream-id]
  (if (.get topo-conf TOPOLOGY-DISABLE-LOADAWARE-MESSAGING)
    (mk-custom-grouper (ShuffleGrouping.) context component-id stream-id target-tasks)
    (mk-custom-grouper (LoadAwareShuffleGrouping.) context component-id stream-id target-tasks)))

(defn- mk-grouper
  "Returns a function that returns a vector of which task indices to send tuple to, or just a single task index."
  [^WorkerTopologyContext context component-id stream-id ^Fields out-fields thrift-grouping ^List target-tasks topo-conf]
  (let [num-tasks (count target-tasks)
        random (Random.)
        target-tasks (vec (sort target-tasks))]
    (condp = (thrift/grouping-type thrift-grouping)
      :fields
        (if (thrift/global-grouping? thrift-grouping)
          (fn [task-id tuple load]
            ;; It's possible for target to have multiple tasks if it reads multiple sources
            (first target-tasks))
          (let [group-fields (Fields. (thrift/field-grouping thrift-grouping))]
            (mk-fields-grouper out-fields group-fields target-tasks)
            ))
      :all
        (fn [task-id tuple load] target-tasks)
      :shuffle
        (mk-shuffle-grouper target-tasks topo-conf context component-id stream-id)
      :local-or-shuffle
        (let [same-tasks (set/intersection
                           (set target-tasks)
                           (set (.getThisWorkerTasks context)))]
          (if-not (empty? same-tasks)
            (mk-shuffle-grouper (vec same-tasks) topo-conf context component-id stream-id)
            (mk-shuffle-grouper target-tasks topo-conf context component-id stream-id)))
      :none
        (fn [task-id tuple load]
          (let [i (mod (.nextInt random) num-tasks)]
            (get target-tasks i)
            ))
      :custom-object
        (let [grouping (thrift/instantiate-java-object (.get_custom_object thrift-grouping))]
          (mk-custom-grouper grouping context component-id stream-id target-tasks))
      :custom-serialized
        (let [grouping (Utils/javaDeserialize (.get_custom_serialized thrift-grouping) Serializable)]
          (mk-custom-grouper grouping context component-id stream-id target-tasks))
      :direct
        :direct
      )))

;TODO: when translating this function, you should replace the filter-val with a proper for loop + if condition HERE
(defn- outbound-groupings
  [^WorkerTopologyContext worker-context this-component-id stream-id out-fields component->grouping topo-conf]
  (->> component->grouping
       (filter-key #(-> worker-context
                        (.getComponentTasks %)
                        count
                        pos?))
       (map (fn [[component tgrouping]]
               [component
                (mk-grouper worker-context
                            this-component-id
                            stream-id
                            out-fields
                            tgrouping
                            (.getComponentTasks worker-context component)
                            topo-conf)]))
       (into {})
       (HashMap.)))

(defn outbound-components
  "Returns map of stream id to component id to grouper"
  [^WorkerTopologyContext worker-context component-id topo-conf]
  (->> (.getTargets worker-context component-id)
        clojurify-structure
        (map (fn [[stream-id component->grouping]]
               [stream-id
                (outbound-groupings
                  worker-context
                  component-id
                  stream-id
                  (.getComponentOutputFields worker-context component-id stream-id)
                  component->grouping
                  topo-conf)]))
         (into (apply merge (map #(hash-map % nil) (.keySet (.get_streams (.getComponentCommon worker-context component-id))))))
         (HashMap.)))

(defn executor-type [^WorkerTopologyContext context component-id]
  (let [topology (.getRawTopology context)
        spouts (.get_spouts topology)
        bolts (.get_bolts topology)]
    (cond (contains? spouts component-id) :spout
          (contains? bolts component-id) :bolt
          :else (throw (RuntimeException. (str "Could not find " component-id " in topology " topology))))))

(defn executor-selector [executor-data & _] (:type executor-data))

(defmulti mk-threads executor-selector)
(defmulti mk-executor-stats executor-selector)
(defmulti close-component executor-selector)

(defn- normalized-component-conf [storm-conf general-context component-id]
  (let [to-remove (disj (set ALL-CONFIGS)
                        TOPOLOGY-DEBUG
                        TOPOLOGY-MAX-SPOUT-PENDING
                        TOPOLOGY-MAX-TASK-PARALLELISM
                        TOPOLOGY-TRANSACTIONAL-ID
                        TOPOLOGY-TICK-TUPLE-FREQ-SECS
                        TOPOLOGY-SLEEP-SPOUT-WAIT-STRATEGY-TIME-MS
                        TOPOLOGY-SPOUT-WAIT-STRATEGY
                        TOPOLOGY-BOLTS-WINDOW-LENGTH-COUNT
                        TOPOLOGY-BOLTS-WINDOW-LENGTH-DURATION-MS
                        TOPOLOGY-BOLTS-SLIDING-INTERVAL-COUNT
                        TOPOLOGY-BOLTS-SLIDING-INTERVAL-DURATION-MS
                        TOPOLOGY-BOLTS-TUPLE-TIMESTAMP-FIELD-NAME
                        TOPOLOGY-BOLTS-TUPLE-TIMESTAMP-MAX-LAG-MS
                        TOPOLOGY-BOLTS-MESSAGE-ID-FIELD-NAME
                        TOPOLOGY-STATE-PROVIDER
                        TOPOLOGY-STATE-PROVIDER-CONFIG
                        )
        spec-conf (-> general-context
                      (.getComponentCommon component-id)
                      .get_json_conf
                      (#(if % (JSONValue/parse %)))
                      clojurify-structure)]
    (merge storm-conf (apply dissoc spec-conf to-remove))
    ))

(defprotocol RunningExecutor
  (render-stats [this])
  (get-executor-id [this])
  (credentials-changed [this creds])
  (get-backpressure-flag [this]))

(defn throttled-report-error-fn [executor]
  (let [storm-conf (:storm-conf executor)
        error-interval-secs (storm-conf TOPOLOGY-ERROR-THROTTLE-INTERVAL-SECS)
        max-per-interval (storm-conf TOPOLOGY-MAX-ERROR-REPORT-PER-INTERVAL)
        interval-start-time (atom (Time/currentTimeSecs))
        interval-errors (atom 0)
        ]
    (fn [error]
      (log-error error)
      (when (> (Time/deltaSecs @interval-start-time)
               error-interval-secs)
        (reset! interval-errors 0)
        (reset! interval-start-time (Time/currentTimeSecs)))
      (swap! interval-errors inc)

      (when (<= @interval-errors max-per-interval)
        (.reportError (:storm-cluster-state executor) (:storm-id executor) (:component-id executor)
                              (Utils/hostname storm-conf)
          (long (.getThisWorkerPort (:worker-context executor))) error)
        ))))

;; in its own function so that it can be mocked out by tracked topologies
(defn mk-executor-transfer-fn [batch-transfer->worker storm-conf]
  (fn this
    [task tuple]
    (let [val (AddressedTuple. task tuple)]
      (when (= true (storm-conf TOPOLOGY-DEBUG))
        (log-message "TRANSFERING tuple " val))
      (.publish ^DisruptorQueue batch-transfer->worker val))))

(defn mk-executor-data [worker executor-id]
  (let [worker-context (worker-context worker)
        task-ids (executor-id->tasks executor-id)
        component-id (.getComponentId worker-context (first task-ids))
        storm-conf (normalized-component-conf (:storm-conf worker) worker-context component-id)
        executor-type (executor-type worker-context component-id)
        batch-transfer->worker (DisruptorQueue.
                                  (str "executor"  executor-id "-send-queue")
                                  ProducerType/SINGLE
                                  (storm-conf TOPOLOGY-EXECUTOR-SEND-BUFFER-SIZE)
                                  (storm-conf TOPOLOGY-DISRUPTOR-WAIT-TIMEOUT-MILLIS)
                                  (storm-conf TOPOLOGY-DISRUPTOR-BATCH-SIZE)
                                  (storm-conf TOPOLOGY-DISRUPTOR-BATCH-TIMEOUT-MILLIS))
        ]
    (recursive-map
     :worker worker
     :worker-context worker-context
     :executor-id executor-id
     :task-ids task-ids
     :component-id component-id
     :open-or-prepare-was-called? (atom false)
     :storm-conf storm-conf
     :receive-queue ((:executor-receive-queue-map worker) executor-id)
     :storm-id (:storm-id worker)
     :conf (:conf worker)
     :shared-executor-data (HashMap.)
     :storm-active-atom (:storm-active-atom worker)
     :storm-component->debug-atom (:storm-component->debug-atom worker)
     :batch-transfer-queue batch-transfer->worker
     :transfer-fn (mk-executor-transfer-fn batch-transfer->worker storm-conf)
     :suicide-fn (:suicide-fn worker)
     :storm-cluster-state (ClusterUtils/mkStormClusterState (:state-store worker) (Utils/getWorkerACL storm-conf)
                            (ClusterStateContext. DaemonType/WORKER))
     :type executor-type
     ;; TODO: should refactor this to be part of the executor specific map (spout or bolt with :common field)
     :stats (mk-executor-stats <> (ConfigUtils/samplingRate storm-conf))
     :interval->task->metric-registry (HashMap.)
     :task->component (:task->component worker)
     :stream->component->grouper (outbound-components worker-context component-id storm-conf)
     :report-error (throttled-report-error-fn <>)
     :report-error-and-die (reify
                             Thread$UncaughtExceptionHandler
                             (uncaughtException [this _ error]
                               ((:report-error <>) error)
                               (if (or
                                    (Utils/exceptionCauseIsInstanceOf InterruptedException error)
                                    (Utils/exceptionCauseIsInstanceOf java.io.InterruptedIOException error))
                                 (log-message "Got interrupted excpetion shutting thread down...")
                                 ((:suicide-fn <>)))))
     :sampler (mk-stats-sampler storm-conf)
     :backpressure (atom false)
     :spout-throttling-metrics (if (= executor-type :spout) 
                                (builtin-metrics/make-spout-throttling-data)
                                nil)
     ;; TODO: add in the executor-specific stuff in a :specific... or make a spout-data, bolt-data function?
     )))

(defn- mk-disruptor-backpressure-handler [executor-data]
  "make a handler for the executor's receive disruptor queue to
  check highWaterMark and lowWaterMark for backpressure"
  (reify DisruptorBackpressureCallback
    (highWaterMark [this]
      "When receive queue is above highWaterMark"
      (if (not @(:backpressure executor-data))
        (do (reset! (:backpressure executor-data) true)
            (log-debug "executor " (:executor-id executor-data) " is congested, set backpressure flag true")
            (WorkerBackpressureThread/notifyBackpressureChecker (:backpressure-trigger (:worker executor-data))))))
    (lowWaterMark [this]
      "When receive queue is below lowWaterMark"
      (if @(:backpressure executor-data)
        (do (reset! (:backpressure executor-data) false)
            (log-debug "executor " (:executor-id executor-data) " is not-congested, set backpressure flag false")
            (WorkerBackpressureThread/notifyBackpressureChecker (:backpressure-trigger (:worker executor-data))))))))

(defn start-batch-transfer->worker-handler! [worker executor-data]
  (let [worker-transfer-fn (:transfer-fn worker)
        cached-emit (MutableObject. (ArrayList.))
        storm-conf (:storm-conf executor-data)
        serializer (KryoTupleSerializer. storm-conf (:worker-context executor-data))
        ^DisruptorQueue batch-transfer-queue (:batch-transfer-queue executor-data)
        handler (reify com.lmax.disruptor.EventHandler
                  (onEvent [this o seq-id batch-end?]
                    (let [^ArrayList alist (.getObject cached-emit)]
                      (.add alist o)
                      (when batch-end?
                        (worker-transfer-fn serializer alist)
                        (.setObject cached-emit (ArrayList.))))))
        ]
    (Utils/asyncLoop
      (fn [] (.consumeBatchWhenAvailable batch-transfer-queue handler) 0)
      (.getName batch-transfer-queue)
      (:uncaught-exception-handler (:report-error-and-die executor-data)))))

(defn setup-metrics! [executor-data]
  (let [{:keys [storm-conf receive-queue worker-context interval->task->metric-registry]} executor-data
        distinct-time-bucket-intervals (keys interval->task->metric-registry)]
    (doseq [interval distinct-time-bucket-intervals]
      (schedule-recurring 
       (:user-timer (:worker executor-data)) 
       interval
       interval
       (fn []
         (let [val [(AddressedTuple. AddressedTuple/BROADCAST_DEST (TupleImpl. worker-context [interval] Constants/SYSTEM_TASK_ID Constants/METRICS_TICK_STREAM_ID))]]
           (.publish ^DisruptorQueue receive-queue val)))))))

(defn metrics-tick
  [executor-data task-data ^TupleImpl tuple]
   (let [{:keys [interval->task->metric-registry ^WorkerTopologyContext worker-context]} executor-data
         interval (.getInteger tuple 0)
         task-id (:task-id task-data)
         name->imetric (-> interval->task->metric-registry (get interval) (get task-id))
         task-info (IMetricsConsumer$TaskInfo.
                     (Utils/hostname (:storm-conf executor-data))
                     (.getThisWorkerPort worker-context)
                     (:component-id executor-data)
                     task-id
                     (long (/ (System/currentTimeMillis) 1000))
                     interval)
         data-points (->> name->imetric
                          (map (fn [[name imetric]]
                                 (let [value (.getValueAndReset ^IMetric imetric)]
                                   (if value
                                     (IMetricsConsumer$DataPoint. name value)))))
                          (filter identity)
                          (into []))]
     (when (seq data-points)
       (task/send-unanchored task-data Constants/METRICS_STREAM_ID [task-info data-points]))))

(defn setup-ticks! [worker executor-data]
  (let [storm-conf (:storm-conf executor-data)
        tick-time-secs (storm-conf TOPOLOGY-TICK-TUPLE-FREQ-SECS)
        receive-queue (:receive-queue executor-data)
        context (:worker-context executor-data)]
    (when tick-time-secs
      (if (or (Utils/isSystemId (:component-id executor-data))
              (and (= false (storm-conf TOPOLOGY-ENABLE-MESSAGE-TIMEOUTS))
                   (= :spout (:type executor-data))))
        (log-message "Timeouts disabled for executor " (:component-id executor-data) ":" (:executor-id executor-data))
        (schedule-recurring
          (:user-timer worker)
          tick-time-secs
          tick-time-secs
          (fn []
            (let [val [(AddressedTuple. AddressedTuple/BROADCAST_DEST (TupleImpl. context [tick-time-secs] Constants/SYSTEM_TASK_ID Constants/SYSTEM_TICK_STREAM_ID))]]
              (.publish ^DisruptorQueue receive-queue val))))))))

(defn mk-executor [worker executor-id initial-credentials]
  (let [executor-data (mk-executor-data worker executor-id)
        _ (log-message "Loading executor " (:component-id executor-data) ":" (pr-str executor-id))
        task-datas (->> executor-data
                        :task-ids
                        (map (fn [t] [t (task/mk-task executor-data t)]))
                        (into {})
                        (HashMap.))
        _ (log-message "Loaded executor tasks " (:component-id executor-data) ":" (pr-str executor-id))
        report-error-and-die (:report-error-and-die executor-data)
        component-id (:component-id executor-data)


        disruptor-handler (mk-disruptor-backpressure-handler executor-data)
        _ (.registerBackpressureCallback (:receive-queue executor-data) disruptor-handler)
        _ (-> (.setHighWaterMark (:receive-queue executor-data) ((:storm-conf executor-data) BACKPRESSURE-DISRUPTOR-HIGH-WATERMARK))
              (.setLowWaterMark ((:storm-conf executor-data) BACKPRESSURE-DISRUPTOR-LOW-WATERMARK))
              (.setEnableBackpressure ((:storm-conf executor-data) TOPOLOGY-BACKPRESSURE-ENABLE)))

        ;; starting the batch-transfer->worker ensures that anything publishing to that queue 
        ;; doesn't block (because it's a single threaded queue and the caching/consumer started
        ;; trick isn't thread-safe)
        system-threads [(start-batch-transfer->worker-handler! worker executor-data)]
        handlers (try
                   (mk-threads executor-data task-datas initial-credentials)
                   (catch Throwable t (.uncaughtException report-error-and-die nil t)))
        threads (concat handlers system-threads)]    
    (setup-ticks! worker executor-data)

    (log-message "Finished loading executor " component-id ":" (pr-str executor-id))
    ;; TODO: add method here to get rendered stats... have worker call that when heartbeating
    (reify
      RunningExecutor
      (render-stats [this]
        (stats/render-stats! (:stats executor-data)))
      (get-executor-id [this]
        executor-id)
      (credentials-changed [this creds]
        (let [receive-queue (:receive-queue executor-data)
              context (:worker-context executor-data)
              val [(AddressedTuple. AddressedTuple/BROADCAST_DEST (TupleImpl. context [creds] Constants/SYSTEM_TASK_ID Constants/CREDENTIALS_CHANGED_STREAM_ID))]]
          (.publish ^DisruptorQueue receive-queue val)))
      (get-backpressure-flag [this]
        @(:backpressure executor-data))
      Shutdownable
      (shutdown
        [this]
        (log-message "Shutting down executor " component-id ":" (pr-str executor-id))
        (.haltWithInterrupt ^DisruptorQueue (:receive-queue executor-data))
        (.haltWithInterrupt ^DisruptorQueue (:batch-transfer-queue executor-data))
        (doseq [t threads]
          (.interrupt t)
          (.join t))
        
        (doseq [user-context (map :user-context (vals task-datas))]
          (doseq [hook (.getHooks user-context)]
            (.cleanup hook)))
        (.disconnect (:storm-cluster-state executor-data))
        (when @(:open-or-prepare-was-called? executor-data)
          (doseq [obj (map :object (vals task-datas))]
            (close-component executor-data obj)))
        (log-message "Shut down executor " component-id ":" (pr-str executor-id)))
        )))

(defn- fail-spout-msg [executor-data task-data msg-id tuple-info time-delta reason id]
  (let [^ISpout spout (:object task-data)
        storm-conf (:storm-conf executor-data)
        task-id (:task-id task-data)]
    ;;TODO: need to throttle these when there's lots of failures
    (when (= true (storm-conf TOPOLOGY-DEBUG))
      (log-message "SPOUT Failing " id ": " tuple-info " REASON: " reason " MSG-ID: " msg-id))
    (.fail spout msg-id)
    (task/apply-hooks (:user-context task-data) .spoutFail (SpoutFailInfo. msg-id task-id time-delta))
    (when time-delta
      (stats/spout-failed-tuple! (:stats executor-data) (:stream tuple-info) time-delta))))

(defn- ack-spout-msg [executor-data task-data msg-id tuple-info time-delta id]
  (let [storm-conf (:storm-conf executor-data)
        ^ISpout spout (:object task-data)
        task-id (:task-id task-data)]
    (when (= true (storm-conf TOPOLOGY-DEBUG))
      (log-message "SPOUT Acking message " id " " msg-id))
    (.ack spout msg-id)
    (task/apply-hooks (:user-context task-data) .spoutAck (SpoutAckInfo. msg-id task-id time-delta))
    (when time-delta
      (stats/spout-acked-tuple! (:stats executor-data) (:stream tuple-info) time-delta))))

(defn mk-task-receiver [executor-data tuple-action-fn]
  (let [task-ids (:task-ids executor-data)
        debug? (= true (-> executor-data :storm-conf (get TOPOLOGY-DEBUG)))
        ]
    (reify com.lmax.disruptor.EventHandler
      (onEvent [this tuple-batch sequence-id end-of-batch?]
        (fast-list-iter [^AddressedTuple addressed-tuple tuple-batch]
          (let [^TupleImpl tuple (.getTuple addressed-tuple)
                task-id (.getDest addressed-tuple)]
            (when debug? (log-message "Processing received message FOR " task-id " TUPLE: " tuple))
            (if (not= task-id AddressedTuple/BROADCAST_DEST)
              (tuple-action-fn task-id tuple)
              ;; null task ids are broadcast tuples
              (fast-list-iter [task-id task-ids]
                (tuple-action-fn task-id tuple)
                ))
            ))))))

(defn executor-max-spout-pending [storm-conf num-tasks]
  (let [p (storm-conf TOPOLOGY-MAX-SPOUT-PENDING)]
    (if p (* p num-tasks))))

(defn init-spout-wait-strategy [storm-conf]
  (let [ret (-> storm-conf (get TOPOLOGY-SPOUT-WAIT-STRATEGY) Utils/newInstance)]
    (.prepare ret storm-conf)
    ret
    ))

;; Send sampled data to the eventlogger if the global or component level
;; debug flag is set (via nimbus api).
(defn send-to-eventlogger [executor-data task-data values component-id message-id random]
    (let [c->d @(:storm-component->debug-atom executor-data)
          options (get c->d component-id (get c->d (:storm-id executor-data)))
          spct    (if (and (not-nil? options) (:enable options)) (:samplingpct options) 0)]
      ;; the thread's initialized random number generator is used to generate
      ;; uniformily distributed random numbers.
      (when (and (> spct 0) (< (* 100 (.nextDouble random)) spct))
        (task/send-unanchored
          task-data
          EVENTLOGGER-STREAM-ID
          [component-id message-id (System/currentTimeMillis) values]))))

(defmethod mk-threads :spout [executor-data task-datas initial-credentials]
  (let [{:keys [storm-conf component-id worker-context transfer-fn report-error sampler open-or-prepare-was-called?]} executor-data
        ^ISpoutWaitStrategy spout-wait-strategy (init-spout-wait-strategy storm-conf)
        max-spout-pending (executor-max-spout-pending storm-conf (count task-datas))
        ^Integer max-spout-pending (if max-spout-pending (int max-spout-pending))        
        last-active (atom false)        
        spouts (ArrayList. (map :object (vals task-datas)))
        rand (Random. (Utils/secureRandomLong))
        ^DisruptorQueue transfer-queue (executor-data :batch-transfer-queue)
        debug? (= true (storm-conf TOPOLOGY-DEBUG))

        pending (RotatingMap.
                 2 ;; microoptimize for performance of .size method
                 (reify RotatingMap$ExpiredCallback
                   (expire [this id [task-id spout-id tuple-info start-time-ms]]
                     (let [time-delta (if start-time-ms (Time/deltaMs start-time-ms))]
                       (fail-spout-msg executor-data (get task-datas task-id) spout-id tuple-info time-delta "TIMEOUT" id)
                       ))))
        tuple-action-fn (fn [task-id ^TupleImpl tuple]
                          (let [stream-id (.getSourceStreamId tuple)]
                            (condp = stream-id
                              Constants/SYSTEM_TICK_STREAM_ID (.rotate pending)
                              Constants/METRICS_TICK_STREAM_ID (metrics-tick executor-data (get task-datas task-id) tuple)
                              Constants/CREDENTIALS_CHANGED_STREAM_ID 
                                (let [task-data (get task-datas task-id)
                                      spout-obj (:object task-data)]
                                  (when (instance? ICredentialsListener spout-obj)
                                    (.setCredentials spout-obj (.getValue tuple 0))))
                              (let [id (.getValue tuple 0)
                                    [stored-task-id spout-id tuple-finished-info start-time-ms] (.remove pending id)]
                                (when spout-id
                                  (when-not (= stored-task-id task-id)
                                    (throw (RuntimeException. (str "Fatal error, mismatched task ids: " task-id " " stored-task-id))))
                                  (let [time-delta (if start-time-ms (Time/deltaMs start-time-ms))]
                                    (condp = stream-id
                                      ACKER-ACK-STREAM-ID (ack-spout-msg executor-data (get task-datas task-id)
                                                                         spout-id tuple-finished-info time-delta id)
                                      ACKER-FAIL-STREAM-ID (fail-spout-msg executor-data (get task-datas task-id)
                                                                           spout-id tuple-finished-info time-delta "FAIL-STREAM" id)
                                      )))
                                ;; TODO: on failure, emit tuple to failure stream
                                ))))
        receive-queue (:receive-queue executor-data)
        event-handler (mk-task-receiver executor-data tuple-action-fn)
        has-ackers? (has-ackers? storm-conf)
        has-eventloggers? (has-eventloggers? storm-conf)
        emitted-count (MutableLong. 0)
        empty-emit-streak (MutableLong. 0)
        spout-transfer-fn (fn []
                            ;; If topology was started in inactive state, don't call (.open spout) until it's activated first.
                            (while (not @(:storm-active-atom executor-data))
                              (Thread/sleep 100))
                            (log-message "Opening spout " component-id ":" (keys task-datas))
                            (builtin-metrics/register-spout-throttling-metrics (:spout-throttling-metrics executor-data) storm-conf (:user-context (first (vals task-datas))))
                            (doseq [[task-id task-data] task-datas
                                    :let [^ISpout spout-obj (:object task-data)
                                          tasks-fn (:tasks-fn task-data)
                                          send-spout-msg (fn [out-stream-id values message-id out-task-id]
                                                           (.increment emitted-count)
                                                           (let [out-tasks (if out-task-id
                                                                             (tasks-fn out-task-id out-stream-id values)
                                                                             (tasks-fn out-stream-id values))
                                                                 rooted? (and message-id has-ackers?)
                                                                 root-id (if rooted? (MessageId/generateId rand))
                                                                 ^List out-ids (fast-list-for [t out-tasks] (if rooted? (MessageId/generateId rand)))]
                                                             (fast-list-iter [out-task out-tasks id out-ids]
                                                                             (let [tuple-id (if rooted?
                                                                                              (MessageId/makeRootId root-id id)
                                                                                              (MessageId/makeUnanchored))
                                                                                   out-tuple (TupleImpl. worker-context
                                                                                                         values
                                                                                                         task-id
                                                                                                         out-stream-id
                                                                                                         tuple-id)]
                                                                               (transfer-fn out-task out-tuple)))
                                                             (if has-eventloggers?
                                                               (send-to-eventlogger executor-data task-data values component-id message-id rand))
                                                             (if (and rooted?
                                                                      (not (.isEmpty out-ids)))
                                                               (do
                                                                 (.put pending root-id [task-id
                                                                                        message-id
                                                                                        {:stream out-stream-id 
                                                                                         :values (if debug? values nil)}
                                                                                        (if (sampler) (System/currentTimeMillis))])
                                                                 (task/send-unanchored task-data
                                                                                       ACKER-INIT-STREAM-ID
                                                                                       [root-id (Utils/bitXorVals out-ids) task-id]))
                                                               (when message-id
                                                                 (ack-spout-msg executor-data task-data message-id
                                                                                {:stream out-stream-id :values values}
                                                                                (if (sampler) 0) "0:")))
                                                             (or out-tasks [])))]]

                              (builtin-metrics/register-all (:builtin-metrics task-data) storm-conf (:user-context task-data))
                              (builtin-metrics/register-queue-metrics {:sendqueue (:batch-transfer-queue executor-data)
                                                                       :receive receive-queue}
                                                                      storm-conf (:user-context task-data))
                              (when (instance? ICredentialsListener spout-obj) (.setCredentials spout-obj initial-credentials))

                              (.open spout-obj
                                     storm-conf
                                     (:user-context task-data)
                                     (SpoutOutputCollector.
                                      (reify ISpoutOutputCollector
                                        (^long getPendingCount[this]
                                          (.size pending))
                                        (^List emit [this ^String stream-id ^List tuple ^Object message-id]
                                          (send-spout-msg stream-id tuple message-id nil))
                                        (^void emitDirect [this ^int out-task-id ^String stream-id
                                                           ^List tuple ^Object message-id]
                                          (send-spout-msg stream-id tuple message-id out-task-id))
                                        (reportError [this error]
                                          (report-error error))))))

                            (reset! open-or-prepare-was-called? true) 
                            (log-message "Opened spout " component-id ":" (keys task-datas))
                            (setup-metrics! executor-data)

                            (fn []
                              ;; This design requires that spouts be non-blocking
                              (.consumeBatch ^DisruptorQueue receive-queue event-handler)

                              (let [active? @(:storm-active-atom executor-data)
                                    curr-count (.get emitted-count)
                                    backpressure-enabled ((:storm-conf executor-data) TOPOLOGY-BACKPRESSURE-ENABLE)
                                    throttle-on (and backpressure-enabled
                                                     @(:throttle-on (:worker executor-data)))
                                    reached-max-spout-pending (and max-spout-pending
                                                                   (>= (.size pending) max-spout-pending))]
                                (if active?
                                        ; activated
                                  (do
                                    (when-not @last-active
                                      (reset! last-active true)
                                      (log-message "Activating spout " component-id ":" (keys task-datas))
                                      (fast-list-iter [^ISpout spout spouts] (.activate spout)))

                                    (if (and (not (.isFull transfer-queue))
                                             (not throttle-on)
                                             (not reached-max-spout-pending))
                                      (fast-list-iter [^ISpout spout spouts] (.nextTuple spout))))
                                        ; deactivated
                                  (do
                                    (when @last-active
                                      (reset! last-active false)
                                      (log-message "Deactivating spout " component-id ":" (keys task-datas))
                                      (fast-list-iter [^ISpout spout spouts] (.deactivate spout)))
                                    ;; TODO: log that it's getting throttled
                                    (Time/sleep 100)
                                    (builtin-metrics/skipped-inactive! (:spout-throttling-metrics executor-data) (:stats executor-data))))

                                (if (and (= curr-count (.get emitted-count)) active?)
                                  (do (.increment empty-emit-streak)
                                      (.emptyEmit spout-wait-strategy (.get empty-emit-streak))
                                      ;; update the spout throttling metrics
                                      (if throttle-on
                                        (builtin-metrics/skipped-throttle! (:spout-throttling-metrics executor-data) (:stats executor-data))
                                        (if reached-max-spout-pending
                                          (builtin-metrics/skipped-max-spout! (:spout-throttling-metrics executor-data) (:stats executor-data)))))
                                  (.set empty-emit-streak 0)))
                              0))]

    [(Utils/asyncLoop
      spout-transfer-fn
      false ; isDaemon
      (:report-error-and-die executor-data)
      Thread/NORM_PRIORITY
      true ; isFactory
      true ; startImmediately
      (str component-id "-executor" (:executor-id executor-data)))]))

(defn- tuple-time-delta! [^TupleImpl tuple]
  (let [ms (.getProcessSampleStartTime tuple)]
    (if ms
      (Time/deltaMs ms))))
      
(defn- tuple-execute-time-delta! [^TupleImpl tuple]
  (let [ms (.getExecuteSampleStartTime tuple)]
    (if ms
      (Time/deltaMs ms))))

(defn put-xor! [^Map pending key id]
  (let [curr (or (.get pending key) (long 0))]
    (.put pending key (bit-xor curr id))))

(defmethod mk-threads :bolt [executor-data task-datas initial-credentials]
  (let [storm-conf (:storm-conf executor-data)
        execute-sampler (mk-stats-sampler storm-conf)
        executor-stats (:stats executor-data)
        {:keys [storm-conf component-id worker-context transfer-fn report-error sampler
                open-or-prepare-was-called?]} executor-data
        rand (Random. (Utils/secureRandomLong))

        tuple-action-fn (fn [task-id ^TupleImpl tuple]
                          ;; synchronization needs to be done with a key provided by this bolt, otherwise:
                          ;; spout 1 sends synchronization (s1), dies, same spout restarts somewhere else, sends synchronization (s2) and incremental update. s2 and update finish before s1 -> lose the incremental update
                          ;; TODO: for state sync, need to first send sync messages in a loop and receive tuples until synchronization
                          ;; buffer other tuples until fully synchronized, then process all of those tuples
                          ;; then go into normal loop
                          ;; spill to disk?
                          ;; could be receiving incremental updates while waiting for sync or even a partial sync because of another failed task
                          ;; should remember sync requests and include a random sync id in the request. drop anything not related to active sync requests
                          ;; or just timeout the sync messages that are coming in until full sync is hit from that task
                          ;; need to drop incremental updates from tasks where waiting for sync. otherwise, buffer the incremental updates
                          ;; TODO: for state sync, need to check if tuple comes from state spout. if so, update state
                          ;; TODO: how to handle incremental updates as well as synchronizations at same time
                          ;; TODO: need to version tuples somehow

                          ;;(log-debug "Received tuple " tuple " at task " task-id)
                          ;; need to do it this way to avoid reflection
                          (let [stream-id (.getSourceStreamId tuple)]
                            (condp = stream-id
                              Constants/CREDENTIALS_CHANGED_STREAM_ID 
                                (let [task-data (get task-datas task-id)
                                      bolt-obj (:object task-data)]
                                  (when (instance? ICredentialsListener bolt-obj)
                                    (.setCredentials bolt-obj (.getValue tuple 0))))
                              Constants/METRICS_TICK_STREAM_ID (metrics-tick executor-data (get task-datas task-id) tuple)
                              (let [task-data (get task-datas task-id)
                                    ^IBolt bolt-obj (:object task-data)
                                    user-context (:user-context task-data)
                                    sampler? (sampler)
                                    execute-sampler? (execute-sampler)
                                    now (if (or sampler? execute-sampler?) (System/currentTimeMillis))
                                    receive-queue (:receive-queue executor-data)]
                                (when sampler?
                                  (.setProcessSampleStartTime tuple now))
                                (when execute-sampler?
                                  (.setExecuteSampleStartTime tuple now))
                                (.execute bolt-obj tuple)
                                (let [delta (tuple-execute-time-delta! tuple)]
                                  (when (= true (storm-conf TOPOLOGY-DEBUG))
                                    (log-message "Execute done TUPLE " tuple " TASK: " task-id " DELTA: " delta))

                                  (task/apply-hooks user-context .boltExecute (BoltExecuteInfo. tuple task-id delta))
                                  (when delta
                                    (stats/bolt-execute-tuple! executor-stats
                                                               (.getSourceComponent tuple)
                                                               (.getSourceStreamId tuple)
                                                               delta)))))))
        has-eventloggers? (has-eventloggers? storm-conf)
        bolt-transfer-fn (fn []
                           ;; If topology was started in inactive state, don't call prepare bolt until it's activated first.
                           (while (not @(:storm-active-atom executor-data))
                             (Thread/sleep 100))

                           (log-message "Preparing bolt " component-id ":" (keys task-datas))
                           (doseq [[task-id task-data] task-datas
                                   :let [^IBolt bolt-obj (:object task-data)
                                         tasks-fn (:tasks-fn task-data)
                                         user-context (:user-context task-data)
                                         bolt-emit (fn [stream anchors values task]
                                                     (let [out-tasks (if task
                                                                       (tasks-fn task stream values)
                                                                       (tasks-fn stream values))]
                                                       (fast-list-iter [t out-tasks]
                                                                       (let [anchors-to-ids (HashMap.)]
                                                                         (fast-list-iter [^TupleImpl a anchors]
                                                                                         (let [root-ids (-> a .getMessageId .getAnchorsToIds .keySet)]
                                                                                           (when (pos? (count root-ids))
                                                                                             (let [edge-id (MessageId/generateId rand)]
                                                                                               (.updateAckVal a edge-id)
                                                                                               (fast-list-iter [root-id root-ids]
                                                                                                               (put-xor! anchors-to-ids root-id edge-id))))))
                                                                         (let [tuple (TupleImpl. worker-context
                                                                                                 values
                                                                                                 task-id
                                                                                                 stream
                                                                                                 (MessageId/makeId anchors-to-ids))]
                                                                           (transfer-fn t tuple))))
                                                       (if has-eventloggers?
                                                         (send-to-eventlogger executor-data task-data values component-id nil rand))
                                                       (or out-tasks [])))]]
                             (builtin-metrics/register-all (:builtin-metrics task-data) storm-conf user-context)
                             (when (instance? ICredentialsListener bolt-obj) (.setCredentials bolt-obj initial-credentials)) 
                             (if (= component-id Constants/SYSTEM_COMPONENT_ID)
                               (do
                                 (builtin-metrics/register-queue-metrics {:sendqueue (:batch-transfer-queue executor-data)
                                                                          :receive (:receive-queue executor-data)
                                                                          :transfer (:transfer-queue (:worker executor-data))}
                                                                         storm-conf user-context)
                                 (builtin-metrics/register-iconnection-client-metrics (:cached-node+port->socket (:worker executor-data)) storm-conf user-context)
                                 (builtin-metrics/register-iconnection-server-metric (:receiver (:worker executor-data)) storm-conf user-context))
                               (builtin-metrics/register-queue-metrics {:sendqueue (:batch-transfer-queue executor-data)
                                                                        :receive (:receive-queue executor-data)}
                                                                       storm-conf user-context))

                             (.prepare bolt-obj
                                       storm-conf
                                       user-context
                                       (OutputCollector.
                                        (reify IOutputCollector
                                          (emit [this stream anchors values]
                                            (bolt-emit stream anchors values nil))
                                          (emitDirect [this task stream anchors values]
                                            (bolt-emit stream anchors values task))
                                          (^void ack [this ^Tuple tuple]
                                            (let [^TupleImpl tuple tuple
                                                  ack-val (.getAckVal tuple)]
                                              (fast-map-iter [[root id] (.. tuple getMessageId getAnchorsToIds)]
                                                             (task/send-unanchored task-data
                                                                                   ACKER-ACK-STREAM-ID
                                                                                   [root (bit-xor id ack-val)])))
                                            (let [delta (tuple-time-delta! tuple)
                                                  debug? (= true (storm-conf TOPOLOGY-DEBUG))]
                                              (when debug?
                                                (log-message "BOLT ack TASK: " task-id " TIME: " delta " TUPLE: " tuple))
                                              (task/apply-hooks user-context .boltAck (BoltAckInfo. tuple task-id delta))
                                              (when delta
                                                (stats/bolt-acked-tuple! executor-stats
                                                                         (.getSourceComponent tuple)
                                                                         (.getSourceStreamId tuple)
                                                                         delta))))
                                          (^void fail [this ^Tuple tuple]
                                            (fast-list-iter [root (.. tuple getMessageId getAnchors)]
                                                            (task/send-unanchored task-data
                                                                                  ACKER-FAIL-STREAM-ID
                                                                                  [root]))
                                            (let [delta (tuple-time-delta! tuple)
                                                  debug? (= true (storm-conf TOPOLOGY-DEBUG))]
                                              (when debug?
                                                (log-message "BOLT fail TASK: " task-id " TIME: " delta " TUPLE: " tuple))
                                              (task/apply-hooks user-context .boltFail (BoltFailInfo. tuple task-id delta))
                                              (when delta
                                                (stats/bolt-failed-tuple! executor-stats
                                                                          (.getSourceComponent tuple)
                                                                          (.getSourceStreamId tuple)
                                                                          delta))))
                                          (reportError [this error]
                                            (report-error error))))))

                           (reset! open-or-prepare-was-called? true)
                           (log-message "Prepared bolt " component-id ":" (keys task-datas))
                           (setup-metrics! executor-data)

                           (let [receive-queue (:receive-queue executor-data)
                                 event-handler (mk-task-receiver executor-data tuple-action-fn)]
                             (fn []
                               (.consumeBatchWhenAvailable ^DisruptorQueue receive-queue event-handler)
                               0)))]
    ;; TODO: can get any SubscribedState objects out of the context now

    [(Utils/asyncLoop
      bolt-transfer-fn
      false ; isDaemon
      (:report-error-and-die executor-data)
      Thread/NORM_PRIORITY
      true ; isFactory
      true ; startImmediately
      (str component-id "-executor" (:executor-id executor-data)))]))

(defmethod close-component :spout [executor-data spout]
  (.close spout))

(defmethod close-component :bolt [executor-data bolt]
  (.cleanup bolt))

;; TODO: refactor this to be part of an executor-specific map
(defmethod mk-executor-stats :spout [_ rate]
  (stats/mk-spout-stats rate))

(defmethod mk-executor-stats :bolt [_ rate]
  (stats/mk-bolt-stats rate))<|MERGE_RESOLUTION|>--- conflicted
+++ resolved
@@ -38,15 +38,9 @@
   (:import [org.apache.storm.grouping LoadAwareCustomStreamGrouping LoadAwareShuffleGrouping LoadMapping ShuffleGrouping])
   (:import [java.lang Thread Thread$UncaughtExceptionHandler]
            [java.util.concurrent ConcurrentLinkedQueue]
-<<<<<<< HEAD
-           [org.json.simple JSONValue])
-  (:require [org.apache.storm [thrift :as thrift] [disruptor :as disruptor] [stats :as stats]])
-=======
            [org.json.simple JSONValue]
            [com.lmax.disruptor.dsl ProducerType])
-  (:require [org.apache.storm [thrift :as thrift]
-             [cluster :as cluster] [stats :as stats]])
->>>>>>> 46999909
+  (:require [org.apache.storm [thrift :as thrift] [stats :as stats]])
   (:require [org.apache.storm.daemon [task :as task]])
   (:require [org.apache.storm.daemon.builtin-metrics :as builtin-metrics])
   (:require [clojure.set :as set]))
