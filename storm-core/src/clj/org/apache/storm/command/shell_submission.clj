--- conflicted
+++ resolved
@@ -17,11 +17,7 @@
   (:import [org.apache.storm StormSubmitter]
            [org.apache.storm.utils Utils]
            [org.apache.storm.zookeeper Zookeeper])
-<<<<<<< HEAD
-  (:use [org.apache.storm thrift util config log])
-=======
-  (:use [org.apache.storm util config log zookeeper])
->>>>>>> d0cd52b7
+  (:use [org.apache.storm util config log])
   (:require [clojure.string :as str])
   (:import [org.apache.storm.utils ConfigUtils])
   (:gen-class))
