;; Licensed to the Apache Software Foundation (ASF) under one
;; or more contributor license agreements.  See the NOTICE file
;; distributed with this work for additional information
;; regarding copyright ownership.  The ASF licenses this file
;; to you under the Apache License, Version 2.0 (the
;; "License"); you may not use this file except in compliance
;; with the License.  You may obtain a copy of the License at
;;
;; http://www.apache.org/licenses/LICENSE-2.0
;;
;; Unless required by applicable law or agreed to in writing, software
;; distributed under the License is distributed on an "AS IS" BASIS,
;; WITHOUT WARRANTIES OR CONDITIONS OF ANY KIND, either express or implied.
;; See the License for the specific language governing permissions and
;; limitations under the License.

(ns org.apache.storm.zookeeper
  (:require [clojure.set :as set])
  (:import [org.apache.curator.retry RetryNTimes]
           [org.apache.storm Config])
  (:import [org.apache.curator.framework.api CuratorEvent CuratorEventType CuratorListener UnhandledErrorListener])
  (:import [org.apache.curator.framework.state ConnectionStateListener])
  (:import [org.apache.curator.framework CuratorFramework CuratorFrameworkFactory])
  (:import [org.apache.curator.framework.recipes.leader LeaderLatch LeaderLatch$State Participant LeaderLatchListener])
  (:import [org.apache.zookeeper ZooKeeper Watcher KeeperException$NoNodeException
                                 ZooDefs ZooDefs$Ids CreateMode WatchedEvent Watcher$Event Watcher$Event$KeeperState
                                 Watcher$Event$EventType KeeperException$NodeExistsException])
  (:import [org.apache.zookeeper.data Stat])
  (:import [org.apache.zookeeper.server ZooKeeperServer NIOServerCnxnFactory])
  (:import [java.net InetSocketAddress BindException InetAddress])
  (:import [org.apache.storm.nimbus ILeaderElector NimbusInfo])
  (:import [java.io File])
  (:import [java.util List Map])
  (:import [org.apache.storm.utils Utils ZookeeperAuthInfo]
           (org.apache.storm.blobstore KeyFilter BlobStore)
           (org.apache.storm.zookeeper Zookeeper))
  (:use [org.apache.storm util log config]))

(def zk-keeper-states
  {Watcher$Event$KeeperState/Disconnected :disconnected
   Watcher$Event$KeeperState/SyncConnected :connected
   Watcher$Event$KeeperState/AuthFailed :auth-failed
   Watcher$Event$KeeperState/Expired :expired})

(def zk-event-types
  {Watcher$Event$EventType/None :none
   Watcher$Event$EventType/NodeCreated :node-created
   Watcher$Event$EventType/NodeDeleted :node-deleted
   Watcher$Event$EventType/NodeDataChanged :node-data-changed
   Watcher$Event$EventType/NodeChildrenChanged :node-children-changed})

(defn- default-watcher
  [state type path]
  (log-message "Zookeeper state update: " state type path))

(defnk mk-client
  [conf servers port default-acl
   :root ""
   :watcher default-watcher
   :auth-conf nil]
  (let [fk (Utils/newCurator conf servers port root (when auth-conf (ZookeeperAuthInfo. auth-conf)) default-acl)]
    (.. fk
        (getCuratorListenable)
        (addListener
          (reify CuratorListener
            (^void eventReceived [this ^CuratorFramework _fk ^CuratorEvent e]
                   (when (= (.getType e) CuratorEventType/WATCHED)
                     (let [^WatchedEvent event (.getWatchedEvent e)]
                       (watcher (zk-keeper-states (.getState event))
                                (zk-event-types (.getType event))
                                (.getPath event))))))))
    ;;    (.. fk
    ;;        (getUnhandledErrorListenable)
    ;;        (addListener
    ;;         (reify UnhandledErrorListener
    ;;           (unhandledError [this msg error]
    ;;             (if (or (exception-cause? InterruptedException error)
    ;;                     (exception-cause? java.nio.channels.ClosedByInterruptException error))
    ;;               (do (log-warn-error error "Zookeeper exception " msg)
    ;;                   (let [to-throw (InterruptedException.)]
    ;;                     (.initCause to-throw error)
    ;;                     (throw to-throw)
    ;;                     ))
    ;;               (do (log-error error "Unrecoverable Zookeeper error " msg)
    ;;                   (halt-process! 1 "Unrecoverable Zookeeper error")))
    ;;             ))))
    (.start fk)
    fk))

(def zk-create-modes
  {:ephemeral CreateMode/EPHEMERAL
   :persistent CreateMode/PERSISTENT
   :sequential CreateMode/PERSISTENT_SEQUENTIAL})

(defn create-node
  ([^CuratorFramework zk ^String path ^bytes data mode acls]
    (let [mode  (zk-create-modes mode)]
      (try
        (.. zk (create) (creatingParentsIfNeeded) (withMode mode) (withACL acls) (forPath (normalize-path path) data))
        (catch Exception e (throw (wrap-in-runtime e))))))
  ([^CuratorFramework zk ^String path ^bytes data acls]
    (create-node zk path data :persistent acls)))

(defn exists-node?
  [^CuratorFramework zk ^String path watch?]
  ((complement nil?)
   (try
     (if watch?
       (.. zk (checkExists) (watched) (forPath (normalize-path path)))
       (.. zk (checkExists) (forPath (normalize-path path))))
     (catch Exception e (throw (wrap-in-runtime e))))))

(defnk delete-node
  [^CuratorFramework zk ^String path]
  (let [path (normalize-path path)]
    (when (exists-node? zk path false)
      (try-cause  (.. zk (delete) (deletingChildrenIfNeeded) (forPath (normalize-path path)))
                  (catch KeeperException$NoNodeException e
                    ;; do nothing
                    (log-message "exception" e)
                  )
                  (catch Exception e (throw (wrap-in-runtime e)))))))

(defn mkdirs
  [^CuratorFramework zk ^String path acls]
  (let [path (normalize-path path)]
    (when-not (or (= path "/") (exists-node? zk path false))
      (mkdirs zk (parent-path path) acls)
      (try-cause
        (create-node zk path (barr 7) :persistent acls)
        (catch KeeperException$NodeExistsException e
          ;; this can happen when multiple clients doing mkdir at same time
          ))
      )))

(defn sync-path
  [^CuratorFramework zk ^String path]
  (try
    (.. zk (sync) (forPath (normalize-path path)))
    (catch Exception e (throw (wrap-in-runtime e)))))


(defn add-listener [^CuratorFramework zk ^ConnectionStateListener listener]
  (.. zk (getConnectionStateListenable) (addListener listener)))

(defn get-data
  [^CuratorFramework zk ^String path watch?]
  (let [path (normalize-path path)]
    (try-cause
      (if (exists-node? zk path watch?)
        (if watch?
          (.. zk (getData) (watched) (forPath path))
          (.. zk (getData) (forPath path))))
      (catch KeeperException$NoNodeException e
        ;; this is fine b/c we still have a watch from the successful exists call
        nil )
      (catch Exception e (throw (wrap-in-runtime e))))))

(defn get-data-with-version 
  [^CuratorFramework zk ^String path watch?]
  (let [stats (org.apache.zookeeper.data.Stat. )
        path (normalize-path path)]
    (try-cause
     (if-let [data
              (if (exists-node? zk path watch?)
                (if watch?
                  (.. zk (getData) (watched) (storingStatIn stats) (forPath path))
                  (.. zk (getData) (storingStatIn stats) (forPath path))))]
       {:data data
        :version (.getVersion stats)})
     (catch KeeperException$NoNodeException e
       ;; this is fine b/c we still have a watch from the successful exists call
       nil ))))

(defn get-version 
[^CuratorFramework zk ^String path watch?]
  (if-let [stats
           (if watch?
             (.. zk (checkExists) (watched) (forPath (normalize-path path)))
             (.. zk (checkExists) (forPath (normalize-path path))))]
    (.getVersion stats)
    nil))

(defn get-children
  [^CuratorFramework zk ^String path watch?]
  (try
    (if watch?
      (.. zk (getChildren) (watched) (forPath (normalize-path path)))
      (.. zk (getChildren) (forPath (normalize-path path))))
    (catch Exception e (throw (wrap-in-runtime e)))))

(defn delete-node-blobstore
  "Deletes the state inside the zookeeper for a key, for which the
   contents of the key starts with nimbus host port information"
  [^CuratorFramework zk ^String parent-path ^String host-port-info]
  (let [parent-path (normalize-path parent-path)
        child-path-list (if (exists-node? zk parent-path false)
                          (into [] (get-children zk parent-path false))
                          [])]
    (doseq [child child-path-list]
      (when (.startsWith child host-port-info)
        (log-debug "delete-node " "child" child)
        (delete-node zk (str parent-path "/" child))))))

(defn set-data
  [^CuratorFramework zk ^String path ^bytes data]
  (try
    (.. zk (setData) (forPath (normalize-path path) data))
    (catch Exception e (throw (wrap-in-runtime e)))))

(defn exists
  [^CuratorFramework zk ^String path watch?]
  (exists-node? zk path watch?))

(defnk mk-inprocess-zookeeper
  [localdir :port nil]
  (let [localfile (File. localdir)
        zk (ZooKeeperServer. localfile localfile 2000)
        [retport factory]
        (loop [retport (if port port 2000)]
          (if-let [factory-tmp
                   (try-cause
                     (doto (NIOServerCnxnFactory.)
                       (.configure (InetSocketAddress. retport) 0))
                     (catch BindException e
                       (when (> (inc retport) (if port port 65535))
                         (throw (RuntimeException.
                                  "No port is available to launch an inprocess zookeeper.")))))]
            [retport factory-tmp]
            (recur (inc retport))))]
    (log-message "Starting inprocess zookeeper at port " retport " and dir " localdir)
    (.startup factory zk)
    [retport factory]))

(defn shutdown-inprocess-zookeeper
  [handle]
  (.shutdown handle))

(defn- to-NimbusInfo [^Participant participant]
  (let
    [id (if (clojure.string/blank? (.getId participant))
          (throw (RuntimeException. "No nimbus leader participant host found, have you started your nimbus hosts?"))
          (.getId participant))
     nimbus-info (NimbusInfo/parse id)]
    (.setLeader nimbus-info (.isLeader participant))
    nimbus-info))

(defn- code-ids [blob-store]
  (let [to-id (reify KeyFilter
                (filter [this key] (get-id-from-blob-key key)))]
    (set (.filterAndListKeys blob-store to-id))))

(defn zk-leader-elector
  "Zookeeper Implementation of ILeaderElector."
<<<<<<< HEAD
  [conf blob-store default-acl]
  (let [servers (conf STORM-ZOOKEEPER-SERVERS)
        zk (mk-client conf (conf STORM-ZOOKEEPER-SERVERS) (conf STORM-ZOOKEEPER-PORT) default-acl :auth-conf conf)
        leader-lock-path (str (conf STORM-ZOOKEEPER-ROOT) "/leader-lock")
=======
  [conf zk blob-store]
  (let [leader-lock-path "/leader-lock"
>>>>>>> d1cc25c3
        id (.toHostPortString (NimbusInfo/fromConf conf))
        leader-latch (atom (LeaderLatch. zk leader-lock-path id))
        leader-latch-listener (atom (Zookeeper/leaderLatchListenerImpl conf zk blob-store @leader-latch))
        ]
    (reify ILeaderElector
      (prepare [this conf]
        (log-message "no-op for zookeeper implementation"))

      (^void addToLeaderLockQueue [this]
        ;if this latch is already closed, we need to create new instance.
        (if (.equals LeaderLatch$State/CLOSED (.getState @leader-latch))
          (do
            (reset! leader-latch (LeaderLatch. zk leader-lock-path id))
            (reset! leader-latch-listener (Zookeeper/leaderLatchListenerImpl conf zk blob-store @leader-latch))
            (log-message "LeaderLatch was in closed state. Resetted the leaderLatch and listeners.")
            ))

        ;Only if the latch is not already started we invoke start.
        (if (.equals LeaderLatch$State/LATENT (.getState @leader-latch))
          (do
            (.addListener @leader-latch @leader-latch-listener)
            (.start @leader-latch)
            (log-message "Queued up for leader lock."))
          (log-message "Node already in queue for leader lock.")))

      (^void removeFromLeaderLockQueue [this]
        ;Only started latches can be closed.
        (if (.equals LeaderLatch$State/STARTED (.getState @leader-latch))
          (do
            (.close @leader-latch)
            (log-message "Removed from leader lock queue."))
          (log-message "leader latch is not started so no removeFromLeaderLockQueue needed.")))

      (^boolean isLeader [this]
        (.hasLeadership @leader-latch))

      (^NimbusInfo getLeader [this]
        (to-NimbusInfo (.getLeader @leader-latch)))

      (^List getAllNimbuses [this]
        (let [participants (.getParticipants @leader-latch)]
          (map (fn [^Participant participant]
                 (to-NimbusInfo participant))
            participants)))

      (^void close[this]
        ;;Do nothing now.
        ))))<|MERGE_RESOLUTION|>--- conflicted
+++ resolved
@@ -252,15 +252,8 @@
 
 (defn zk-leader-elector
   "Zookeeper Implementation of ILeaderElector."
-<<<<<<< HEAD
-  [conf blob-store default-acl]
-  (let [servers (conf STORM-ZOOKEEPER-SERVERS)
-        zk (mk-client conf (conf STORM-ZOOKEEPER-SERVERS) (conf STORM-ZOOKEEPER-PORT) default-acl :auth-conf conf)
-        leader-lock-path (str (conf STORM-ZOOKEEPER-ROOT) "/leader-lock")
-=======
   [conf zk blob-store]
   (let [leader-lock-path "/leader-lock"
->>>>>>> d1cc25c3
         id (.toHostPortString (NimbusInfo/fromConf conf))
         leader-latch (atom (LeaderLatch. zk leader-lock-path id))
         leader-latch-listener (atom (Zookeeper/leaderLatchListenerImpl conf zk blob-store @leader-latch))
