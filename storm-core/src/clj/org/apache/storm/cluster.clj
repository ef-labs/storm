;; Licensed to the Apache Software Foundation (ASF) under one
;; or more contributor license agreements.  See the NOTICE file
;; distributed with this work for additional information
;; regarding copyright ownership.  The ASF licenses this file
;; to you under the Apache License, Version 2.0 (the
;; "License"); you may not use this file except in compliance
;; with the License.  You may obtain a copy of the License at
;;
;; http://www.apache.org/licenses/LICENSE-2.0
;;
;; Unless required by applicable law or agreed to in writing, software
;; distributed under the License is distributed on an "AS IS" BASIS,
;; WITHOUT WARRANTIES OR CONDITIONS OF ANY KIND, either express or implied.
;; See the License for the specific language governing permissions and
;; limitations under the License.

(ns org.apache.storm.cluster
  (:import [org.apache.zookeeper.data Stat ACL Id]
           [org.apache.storm.generated SupervisorInfo Assignment StormBase ClusterWorkerHeartbeat ErrorInfo Credentials NimbusSummary
            LogConfig ProfileAction ProfileRequest NodeInfo]
           [java.io Serializable]
           [java.nio ByteBuffer])
  (:import [org.apache.zookeeper KeeperException KeeperException$NoNodeException ZooDefs ZooDefs$Ids ZooDefs$Perms])
  (:import [org.apache.curator.framework CuratorFramework])
  (:import [org.apache.storm.utils Utils])
  (:import [org.apache.storm.cluster ClusterState ClusterStateContext ClusterStateListener ConnectionState])
  (:import [java.security MessageDigest])
  (:import [org.apache.zookeeper.server.auth DigestAuthenticationProvider])
  (:import [org.apache.storm.nimbus NimbusInfo])
  (:use [org.apache.storm util log config converter])
  (:require [org.apache.storm [zookeeper :as zk]])
  (:require [org.apache.storm.daemon [common :as common]]))

(defn mk-topo-acls
  [topo-conf type]
  (let [payload (.get topo-conf STORM-ZOOKEEPER-TOPOLOGY-AUTH-PAYLOAD)]
    (when (Utils/isZkAuthenticationConfiguredTopology topo-conf)
      [(first ZooDefs$Ids/CREATOR_ALL_ACL)
       (ACL. type (Id. "digest" (DigestAuthenticationProvider/generateDigest payload)))])))

(defn mk-topo-read-write-acls
  [topo-conf]
  (mk-topo-acls topo-conf ZooDefs$Perms/ALL))

(defn mk-topo-read-only-acls
  [topo-conf]
  [topo-conf]
  (mk-topo-acls topo-conf ZooDefs$Perms/READ))

(defnk mk-distributed-cluster-state
  [conf :auth-conf nil :acls nil :context (ClusterStateContext.)]
  (let [clazz (Class/forName (or (conf STORM-CLUSTER-STATE-STORE)
                                 "org.apache.storm.cluster_state.zookeeper_state_factory"))
        state-instance (.newInstance clazz)]
    (log-debug "Creating cluster state: " (.toString clazz))
    (or (.mkState state-instance conf auth-conf acls context)
        nil)))

(defprotocol StormClusterState
  (assignments [this callback])
  (assignment-info [this storm-id callback])
  (assignment-info-with-version [this storm-id callback])
  (assignment-version [this storm-id callback])
  ;returns key information under /storm/blobstore/key
  (blobstore-info [this blob-key])
  ;returns list of nimbus summaries stored under /stormroot/nimbuses/<nimbus-ids> -> <data>
  (nimbuses [this])
  ;adds the NimbusSummary to /stormroot/nimbuses/nimbus-id
  (add-nimbus-host! [this nimbus-id nimbus-summary])

  (active-storms [this])
  (storm-base [this storm-id callback])
  (get-worker-heartbeat [this storm-id node port])
  (get-worker-profile-requests [this storm-id nodeinfo thrift?])
  (get-topology-profile-requests [this storm-id thrift?])
  (set-worker-profile-request [this storm-id profile-request])
  (delete-topology-profile-requests [this storm-id profile-request])
  (executor-beats [this storm-id executor->node+port])
  (supervisors [this callback])
  (supervisor-info [this supervisor-id]) ;; returns nil if doesn't exist
  (setup-heartbeats! [this storm-id topo-conf])
  (teardown-heartbeats! [this storm-id])
  (teardown-topology-errors! [this storm-id])
  (heartbeat-storms [this])
  (error-topologies [this])
  (backpressure-topologies [this])
  (set-topology-log-config! [this storm-id log-config topo-conf])
  (topology-log-config [this storm-id cb])
  (worker-heartbeat! [this storm-id node port info])
  (remove-worker-heartbeat! [this storm-id node port])
  (supervisor-heartbeat! [this supervisor-id info])
  (worker-backpressure! [this storm-id node port info])
<<<<<<< HEAD
  (topology-backpressure [this storm-id callback])
=======
  (topology-backpressure [this storm-id timeout-ms callback])
>>>>>>> d1cc25c3
  (setup-backpressure! [this storm-id topo-conf])
  (remove-backpressure! [this storm-id])
  (remove-worker-backpressure! [this storm-id node port])
  (activate-storm! [this storm-id storm-base topo-conf])
  (update-storm! [this storm-id new-elems])
  (remove-storm-base! [this storm-id])
  (setup-errors! [this storm-id topo-conf])
  (set-assignment! [this storm-id info topo-conf])
  ;; sets up information related to key consisting of nimbus
  ;; host:port and version info of the blob
  (setup-blobstore! [this key nimbusInfo versionInfo])
  (active-keys [this])
  (blobstore [this callback])
  (remove-storm! [this storm-id])
  (remove-blobstore-key! [this blob-key])
  (remove-key-version! [this blob-key])
  (report-error [this storm-id component-id node port error])
  (errors [this storm-id component-id])
  (last-error [this storm-id component-id])
  (set-credentials! [this storm-id creds topo-conf])
  (credentials [this storm-id callback])
  (disconnect [this]))

(def ASSIGNMENTS-ROOT "assignments")
(def CODE-ROOT "code")
(def STORMS-ROOT "storms")
(def SUPERVISORS-ROOT "supervisors")
(def WORKERBEATS-ROOT "workerbeats")
(def BACKPRESSURE-ROOT "backpressure")
(def ERRORS-ROOT "errors")
(def BLOBSTORE-ROOT "blobstore")
; Stores the latest update sequence for a blob
(def BLOBSTORE-MAX-KEY-SEQUENCE-NUMBER-ROOT "blobstoremaxkeysequencenumber")
(def NIMBUSES-ROOT "nimbuses")
(def CREDENTIALS-ROOT "credentials")
(def LOGCONFIG-ROOT "logconfigs")
(def PROFILERCONFIG-ROOT "profilerconfigs")

(def ASSIGNMENTS-SUBTREE (str "/" ASSIGNMENTS-ROOT))
(def STORMS-SUBTREE (str "/" STORMS-ROOT))
(def SUPERVISORS-SUBTREE (str "/" SUPERVISORS-ROOT))
(def WORKERBEATS-SUBTREE (str "/" WORKERBEATS-ROOT))
(def BACKPRESSURE-SUBTREE (str "/" BACKPRESSURE-ROOT))
(def ERRORS-SUBTREE (str "/" ERRORS-ROOT))
;; Blobstore subtree /storm/blobstore
(def BLOBSTORE-SUBTREE (str "/" BLOBSTORE-ROOT))
(def BLOBSTORE-MAX-KEY-SEQUENCE-NUMBER-SUBTREE (str "/" BLOBSTORE-MAX-KEY-SEQUENCE-NUMBER-ROOT))
(def NIMBUSES-SUBTREE (str "/" NIMBUSES-ROOT))
(def CREDENTIALS-SUBTREE (str "/" CREDENTIALS-ROOT))
(def LOGCONFIG-SUBTREE (str "/" LOGCONFIG-ROOT))
(def PROFILERCONFIG-SUBTREE (str "/" PROFILERCONFIG-ROOT))

(defn supervisor-path
  [id]
  (str SUPERVISORS-SUBTREE "/" id))

(defn assignment-path
  [id]
  (str ASSIGNMENTS-SUBTREE "/" id))

(defn blobstore-path
  [key]
  (str BLOBSTORE-SUBTREE "/" key))

(defn blobstore-max-key-sequence-number-path
  [key]
  (str BLOBSTORE-MAX-KEY-SEQUENCE-NUMBER-SUBTREE "/" key))

(defn nimbus-path
  [id]
  (str NIMBUSES-SUBTREE "/" id))

(defn storm-path
  [id]
  (str STORMS-SUBTREE "/" id))

(defn workerbeat-storm-root
  [storm-id]
  (str WORKERBEATS-SUBTREE "/" storm-id))

(defn workerbeat-path
  [storm-id node port]
  (str (workerbeat-storm-root storm-id) "/" node "-" port))

(defn backpressure-storm-root
  [storm-id]
  (str BACKPRESSURE-SUBTREE "/" storm-id))

(defn backpressure-path
  [storm-id node port]
  (str (backpressure-storm-root storm-id) "/" node "-" port))

(defn backpressure-full-path
  [storm-id short-path]
  (str (backpressure-storm-root storm-id) "/" short-path))

(defn error-storm-root
  [storm-id]
  (str ERRORS-SUBTREE "/" storm-id))

(defn error-path
  [storm-id component-id]
  (str (error-storm-root storm-id) "/" (url-encode component-id)))

(def last-error-path-seg "last-error")

(defn last-error-path
  [storm-id component-id]
  (str (error-storm-root storm-id)
       "/"
       (url-encode component-id)
       "-"
       last-error-path-seg))

(defn credentials-path
  [storm-id]
  (str CREDENTIALS-SUBTREE "/" storm-id))

(defn log-config-path
  [storm-id]
  (str LOGCONFIG-SUBTREE "/" storm-id))

(defn profiler-config-path
  ([storm-id]
   (str PROFILERCONFIG-SUBTREE "/" storm-id))
  ([storm-id host port request-type]
   (str (profiler-config-path storm-id) "/" host "_" port "_" request-type)))

(defn- issue-callback!
  [cb-atom]
  (let [cb @cb-atom]
    (reset! cb-atom nil)
    (when cb
      (cb))))

(defn- issue-map-callback!
  [cb-atom id]
  (let [cb (@cb-atom id)]
    (swap! cb-atom dissoc id)
    (when cb
      (cb id))))

(defn- maybe-deserialize
  [ser clazz]
  (when ser
    (Utils/deserialize ser clazz)))

(defrecord TaskError [error time-secs host port])

(defn- parse-error-path
  [^String p]
  (Long/parseLong (.substring p 1)))

(defn convert-executor-beats
  "Ensures that we only return heartbeats for executors assigned to
  this worker."
  [executors worker-hb]
  (let [executor-stats (:executor-stats worker-hb)]
    (->> executors
         (map (fn [t]
                (if (contains? executor-stats t)
                  {t {:time-secs (:time-secs worker-hb)
                      :uptime (:uptime worker-hb)
                      :stats (get executor-stats t)}})))
         (into {}))))


(defn max-timestamp
  "Reduces the timestamps (e.g. those set by worker-backpressure!)
  to the most recent timestamp"
  [cluster-state storm-id paths]
  (reduce (fn [acc path]
            (let [data (.get_data cluster-state (backpressure-full-path storm-id path) false)
                  timestamp (if data
                              (.. (ByteBuffer/wrap data) (getLong))
                              0)]
              (Math/max acc timestamp)))
          0
          paths))

;; Watches should be used for optimization. When ZK is reconnecting, they're not guaranteed to be called.
(defnk mk-storm-cluster-state
  [cluster-state-spec :acls nil :context (ClusterStateContext.)]
  (let [[solo? cluster-state] (if (instance? ClusterState cluster-state-spec)
                                [false cluster-state-spec]
                                [true (mk-distributed-cluster-state cluster-state-spec :auth-conf cluster-state-spec :acls acls :context context)])
        assignment-info-callback (atom {})
        assignment-info-with-version-callback (atom {})
        assignment-version-callback (atom {})
        supervisors-callback (atom nil)
        backpressure-callback (atom {})   ;; we want to reigister a topo directory getChildren callback for all workers of this dir
        assignments-callback (atom nil)
        storm-base-callback (atom {})
        blobstore-callback (atom nil)
        credentials-callback (atom {})
        log-config-callback (atom {})
        state-id (.register
                  cluster-state
                  (fn [type path]
                    (let [[subtree & args] (tokenize-path path)]
                      (condp = subtree
                         ASSIGNMENTS-ROOT (if (empty? args)
                                             (issue-callback! assignments-callback)
                                             (do
                                               (issue-map-callback! assignment-info-callback (first args))
                                               (issue-map-callback! assignment-version-callback (first args))
                                               (issue-map-callback! assignment-info-with-version-callback (first args))))
                         SUPERVISORS-ROOT (issue-callback! supervisors-callback)
                         BLOBSTORE-ROOT (issue-callback! blobstore-callback) ;; callback register for blobstore
                         STORMS-ROOT (issue-map-callback! storm-base-callback (first args))
                         CREDENTIALS-ROOT (issue-map-callback! credentials-callback (first args))
                         LOGCONFIG-ROOT (issue-map-callback! log-config-callback (first args))
                         BACKPRESSURE-ROOT (issue-map-callback! backpressure-callback (first args))
                         ;; this should never happen
                         (exit-process! 30 "Unknown callback for subtree " subtree args)))))]
    (doseq [p [ASSIGNMENTS-SUBTREE STORMS-SUBTREE SUPERVISORS-SUBTREE WORKERBEATS-SUBTREE ERRORS-SUBTREE BLOBSTORE-SUBTREE NIMBUSES-SUBTREE
               LOGCONFIG-SUBTREE BACKPRESSURE-SUBTREE]]
      (.mkdirs cluster-state p acls))
    (reify
      StormClusterState

      (assignments
        [this callback]
        (when callback
          (reset! assignments-callback callback))
        (.get_children cluster-state ASSIGNMENTS-SUBTREE (not-nil? callback)))

      (assignment-info
        [this storm-id callback]
        (when callback
          (swap! assignment-info-callback assoc storm-id callback))
        (clojurify-assignment (maybe-deserialize (.get_data cluster-state (assignment-path storm-id) (not-nil? callback)) Assignment)))

      (assignment-info-with-version 
        [this storm-id callback]
        (when callback
          (swap! assignment-info-with-version-callback assoc storm-id callback))
        (let [{data :data version :version} 
              (.get_data_with_version cluster-state (assignment-path storm-id) (not-nil? callback))]
        {:data (clojurify-assignment (maybe-deserialize data Assignment))
         :version version}))

      (assignment-version 
        [this storm-id callback]
        (when callback
          (swap! assignment-version-callback assoc storm-id callback))
        (.get_version cluster-state (assignment-path storm-id) (not-nil? callback)))

      ;; blobstore state
      (blobstore
        [this callback]
        (when callback
          (reset! blobstore-callback callback))
        (.sync_path cluster-state BLOBSTORE-SUBTREE)
        (.get_children cluster-state BLOBSTORE-SUBTREE (not-nil? callback)))

      (nimbuses
        [this]
        ;; remove any null instances which can exist because of a race condition in which
        ;;  - nimbus nodes in zk may have been removed when connections are reconnected after getting children in
        ;; /nimbuses node in zk.
        (remove nil?  (map #(maybe-deserialize (.get_data cluster-state (nimbus-path %1) false) NimbusSummary)
                           (.get_children cluster-state NIMBUSES-SUBTREE false))))

      (add-nimbus-host!
        [this nimbus-id nimbus-summary]
        ;explicit delete for ephmeral node to ensure this session creates the entry.
        (.delete_node cluster-state (nimbus-path nimbus-id))

        (.add_listener cluster-state (reify ClusterStateListener
                        (^void stateChanged[this ^ConnectionState newState]
                          (log-message "Connection state listener invoked, zookeeper connection state has changed to " newState)
                          (if (.equals newState ConnectionState/RECONNECTED)
                            (do
                              (log-message "Connection state has changed to reconnected so setting nimbuses entry one more time")
                              ;explicit delete for ephmeral node to ensure this session creates the entry.
                              (.delete_node cluster-state (nimbus-path nimbus-id))
                              (.set_ephemeral_node cluster-state (nimbus-path nimbus-id) (Utils/serialize nimbus-summary) acls))))))
        
        (.set_ephemeral_node cluster-state (nimbus-path nimbus-id) (Utils/serialize nimbus-summary) acls))

      (setup-blobstore!
        [this key nimbusInfo versionInfo]
        (let [path (str (blobstore-path key) "/" (.toHostPortString nimbusInfo) "-" versionInfo)]
          (log-message "setup-path" path)
          (.mkdirs cluster-state (blobstore-path key) acls)
          ;we delete the node first to ensure the node gets created as part of this session only.
          (.delete_node_blobstore cluster-state (str (blobstore-path key)) (.toHostPortString nimbusInfo))
          (.set_ephemeral_node cluster-state path nil acls)))

      (blobstore-info
        [this blob-key]
        (let [path (blobstore-path blob-key)]
          (.sync_path cluster-state path)
          (.get_children cluster-state path false)))

      (active-storms
        [this]
        (.get_children cluster-state STORMS-SUBTREE false))

      (active-keys
        [this]
        (.get_children cluster-state BLOBSTORE-SUBTREE false))

      (heartbeat-storms
        [this]
        (.get_worker_hb_children cluster-state WORKERBEATS-SUBTREE false))

      (error-topologies
        [this]
        (.get_children cluster-state ERRORS-SUBTREE false))

      (backpressure-topologies
        [this]
        (.get_children cluster-state BACKPRESSURE-SUBTREE false))

      (get-worker-heartbeat
        [this storm-id node port]
        (let [worker-hb (.get_worker_hb cluster-state (workerbeat-path storm-id node port) false)]
          (if worker-hb
            (-> worker-hb
              (maybe-deserialize ClusterWorkerHeartbeat)
              clojurify-zk-worker-hb))))

      (executor-beats
        [this storm-id executor->node+port]
        ;; need to take executor->node+port in explicitly so that we don't run into a situation where a
        ;; long dead worker with a skewed clock overrides all the timestamps. By only checking heartbeats
        ;; with an assigned node+port, and only reading executors from that heartbeat that are actually assigned,
        ;; we avoid situations like that
        (let [node+port->executors (reverse-map executor->node+port)
              all-heartbeats (for [[[node port] executors] node+port->executors]
                               (->> (get-worker-heartbeat this storm-id node port)
                                    (convert-executor-beats executors)
                                    ))]
          (apply merge all-heartbeats)))

      (supervisors
        [this callback]
        (when callback
          (reset! supervisors-callback callback))
        (.get_children cluster-state SUPERVISORS-SUBTREE (not-nil? callback)))

      (supervisor-info
        [this supervisor-id]
        (clojurify-supervisor-info (maybe-deserialize (.get_data cluster-state (supervisor-path supervisor-id) false) SupervisorInfo)))

      (topology-log-config
        [this storm-id cb]
        (when cb
          (swap! log-config-callback assoc storm-id cb))
        (maybe-deserialize (.get_data cluster-state (log-config-path storm-id) (not-nil? cb)) LogConfig))

      (set-topology-log-config!
        [this storm-id log-config topo-conf]
        (.mkdirs cluster-state LOGCONFIG-SUBTREE acls)
        (.set_data cluster-state (log-config-path storm-id) (Utils/serialize log-config) (mk-topo-read-only-acls topo-conf)))

      (set-worker-profile-request
        [this storm-id profile-request]
        (let [request-type (.get_action profile-request)
              host (.get_node (.get_nodeInfo profile-request))
              port (first (.get_port (.get_nodeInfo profile-request)))]
          (.set_data cluster-state
                     (profiler-config-path storm-id host port request-type)
                     (Utils/serialize profile-request)
                     acls)))

      (get-topology-profile-requests
        [this storm-id thrift?]
        (let [path (profiler-config-path storm-id)
              requests (if (.node_exists cluster-state path false)
                         (dofor [c (.get_children cluster-state path false)]
                                (let [raw (.get_data cluster-state (str path "/" c) false)
                                      request (maybe-deserialize raw ProfileRequest)]
                                      (if thrift?
                                        request
                                        (clojurify-profile-request request)))))]
          requests))

      (delete-topology-profile-requests
        [this storm-id profile-request]
        (let [profile-request-inst (thriftify-profile-request profile-request)
              action (:action profile-request)
              host (:host profile-request)
              port (:port profile-request)]
          (.delete_node cluster-state
           (profiler-config-path storm-id host port action))))
          
      (get-worker-profile-requests
        [this storm-id node-info thrift?]
        (let [host (:host node-info)
              port (:port node-info)
              profile-requests (get-topology-profile-requests this storm-id thrift?)]
          (if thrift?
            (filter #(and (= host (.get_node (.get_nodeInfo %))) (= port (first (.get_port (.get_nodeInfo  %)))))
                    profile-requests)
            (filter #(and (= host (:host %)) (= port (:port %)))
                    profile-requests))))
      
      (worker-heartbeat!
        [this storm-id node port info]
        (let [thrift-worker-hb (thriftify-zk-worker-hb info)]
          (if thrift-worker-hb
            (.set_worker_hb cluster-state (workerbeat-path storm-id node port) (Utils/serialize thrift-worker-hb) acls))))

      (remove-worker-heartbeat!
        [this storm-id node port]
        (.delete_worker_hb cluster-state (workerbeat-path storm-id node port)))

      (setup-heartbeats!
        [this storm-id topo-conf]
        (.mkdirs cluster-state WORKERBEATS-SUBTREE acls)
        (.mkdirs cluster-state (workerbeat-storm-root storm-id) (mk-topo-read-write-acls topo-conf)))

      (teardown-heartbeats!
        [this storm-id]
        (try-cause
          (.delete_worker_hb cluster-state (workerbeat-storm-root storm-id))
          (catch KeeperException e
            (log-warn-error e "Could not teardown heartbeats for " storm-id))))

      (worker-backpressure!
        [this storm-id node port timestamp]
        "If znode exists and timestamp is non-positive, ignore;
         if exists and timestamp is larger than 0, update the timestamp;
         if not exists and timestamp is larger than 0, create the znode and set the timestamp;
         if not exists and timestamp is non-positive, do nothing."
        (let [path (backpressure-path storm-id node port)
              existed (.node_exists cluster-state path false)]
          (if existed
            (if-not (<= timestamp 0)
              (let [bytes (.. (ByteBuffer/allocate (/ (Long/SIZE) 8)) (putLong timestamp) (array))]
                (.set_data cluster-state path bytes acls)))
            (when timestamp
              (let [bytes (.. (ByteBuffer/allocate (/ (Long/SIZE) 8)) (putLong timestamp) (array))]
                (.set_ephemeral_node cluster-state path bytes acls)))))) ;; create the znode since worker is congested
    
      (topology-backpressure
        [this storm-id timeout-ms callback]
        "if the backpresure/storm-id dir is not empty, this topology has throttle-on, otherwise throttle-off.
         But if the backpresure/storm-id dir is not empty and has not been updated for more than timeoutMs, we treat it as throttle-off.
         This will prevent the spouts from getting stuck indefinitely if something wrong happens.
         The backpressure/storm-id dir may not exist if nimbus has shutdown the topology"
        (when callback
          (swap! backpressure-callback assoc storm-id callback))
        (let [path (backpressure-storm-root storm-id)
              children (if (.node_exists cluster-state path false)
                         (.get_children cluster-state path (not-nil? callback)))
              most-recent-backpressure (max-timestamp cluster-state storm-id children)
              current-time (System/currentTimeMillis)
              ret (> timeout-ms (- current-time most-recent-backpressure))]
          (log-debug "topology backpressure is " (if ret "on" "off"))
          ret))
      
      (setup-backpressure!
        [this storm-id topo-conf]
        (.mkdirs cluster-state BACKPRESSURE-SUBTREE acls)
        (.mkdirs cluster-state (backpressure-storm-root storm-id) (mk-topo-read-write-acls topo-conf)))

      (remove-backpressure!
        [this storm-id]
        (try-cause
          (.delete_node cluster-state (backpressure-storm-root storm-id))
          (catch KeeperException e
            (log-warn-error e "Could not teardown backpressure for " storm-id))))

      (remove-worker-backpressure!
        [this storm-id node port]
        (let [path (backpressure-path storm-id node port)
              existed (.node_exists cluster-state path false)]
          (if existed
            (try-cause
              (.delete_node cluster-state (backpressure-path storm-id node port))
              (catch KeeperException e
                (log-warn-error e "Could not teardown backpressure for " storm-id))))))
    
      (teardown-topology-errors!
        [this storm-id]
        (try-cause
          (.delete_node cluster-state (error-storm-root storm-id))
          (catch KeeperException e
            (log-warn-error e "Could not teardown errors for " storm-id))))

      (supervisor-heartbeat!
        [this supervisor-id info]
        (let [thrift-supervisor-info (thriftify-supervisor-info info)]
          (.set_ephemeral_node cluster-state (supervisor-path supervisor-id) (Utils/serialize thrift-supervisor-info) acls)))

      (activate-storm!
        [this storm-id storm-base topo-conf]
        (let [thrift-storm-base (thriftify-storm-base storm-base)]
          (.mkdirs cluster-state STORMS-SUBTREE acls)
          (.set_data cluster-state (storm-path storm-id) (Utils/serialize thrift-storm-base) (mk-topo-read-only-acls topo-conf))))

      (update-storm!
        [this storm-id new-elems]
        (let [base (storm-base this storm-id nil)
              executors (:component->executors base)
              component->debug (:component->debug base)
              new-elems (update new-elems :component->executors (partial merge executors))
              new-elems (update new-elems :component->debug (partial merge-with merge component->debug))]
          (.set_data cluster-state (storm-path storm-id)
                    (-> base
                        (merge new-elems)
                        thriftify-storm-base
                        Utils/serialize)
                    acls)))

      (storm-base
        [this storm-id callback]
        (when callback
          (swap! storm-base-callback assoc storm-id callback))
        (clojurify-storm-base (maybe-deserialize (.get_data cluster-state (storm-path storm-id) (not-nil? callback)) StormBase)))

      (remove-storm-base!
        [this storm-id]
        (.delete_node cluster-state (storm-path storm-id)))

      (set-assignment!
        [this storm-id info topo-conf]
        (.mkdirs cluster-state ASSIGNMENTS-SUBTREE acls)
        (let [thrift-assignment (thriftify-assignment info)]
          (.set_data cluster-state (assignment-path storm-id) (Utils/serialize thrift-assignment) (mk-topo-read-only-acls topo-conf))))

      (remove-blobstore-key!
        [this blob-key]
        (log-debug "removing key" blob-key)
        (.delete_node cluster-state (blobstore-path blob-key)))

      (remove-key-version!
        [this blob-key]
        (.delete_node cluster-state (blobstore-max-key-sequence-number-path blob-key)))

      (remove-storm!
        [this storm-id]
        (.delete_node cluster-state (assignment-path storm-id))
        (.delete_node cluster-state (credentials-path storm-id))
        (.delete_node cluster-state (log-config-path storm-id))
        (.delete_node cluster-state (profiler-config-path storm-id))
        (remove-storm-base! this storm-id))

      (set-credentials!
         [this storm-id creds topo-conf]
         (let [topo-acls (mk-topo-read-only-acls topo-conf)
               path (credentials-path storm-id)
               thriftified-creds (thriftify-credentials creds)]
           (.mkdirs cluster-state CREDENTIALS-SUBTREE acls)
           (.set_data cluster-state path (Utils/serialize thriftified-creds) topo-acls)))

      (credentials
        [this storm-id callback]
        (when callback
          (swap! credentials-callback assoc storm-id callback))
        (clojurify-crdentials (maybe-deserialize (.get_data cluster-state (credentials-path storm-id) (not-nil? callback)) Credentials)))

      (setup-errors!
         [this storm-id topo-conf]
         (.mkdirs cluster-state ERRORS-SUBTREE acls)
         (.mkdirs cluster-state (error-storm-root storm-id) (mk-topo-read-write-acls topo-conf)))

      (report-error
         [this storm-id component-id node port error]
         (let [path (error-path storm-id component-id)
               last-error-path (last-error-path storm-id component-id)
               data (thriftify-error {:time-secs (current-time-secs) :error (stringify-error error) :host node :port port})
               _ (.mkdirs cluster-state path acls)
               ser-data (Utils/serialize data)
               _ (.mkdirs cluster-state path acls)
               _ (.create_sequential cluster-state (str path "/e") ser-data acls)
               _ (.set_data cluster-state last-error-path ser-data acls)
               to-kill (->> (.get_children cluster-state path false)
                            (sort-by parse-error-path)
                            reverse
                            (drop 10))]
           (doseq [k to-kill]
             (.delete_node cluster-state (str path "/" k)))))

      (errors
         [this storm-id component-id]
         (let [path (error-path storm-id component-id)
               errors (if (.node_exists cluster-state path false)
                        (dofor [c (.get_children cluster-state path false)]
                          (if-let [data (-> (.get_data cluster-state
                                                      (str path "/" c)
                                                      false)
                                          (maybe-deserialize ErrorInfo)
                                          clojurify-error)]
                            (map->TaskError data)))
                        ())]
           (->> (filter not-nil? errors)
                (sort-by (comp - :time-secs)))))

      (last-error
        [this storm-id component-id]
        (let [path (last-error-path storm-id component-id)]
          (if (.node_exists cluster-state path false)
            (if-let [data (-> (.get_data cluster-state path false)
                              (maybe-deserialize ErrorInfo)
                              clojurify-error)]
              (map->TaskError data)))))
      
      (disconnect
         [this]
        (.unregister cluster-state state-id)
        (when solo?
          (.close cluster-state))))))

;; daemons have a single thread that will respond to events
;; start with initialize event
;; callbacks add events to the thread's queue

;; keeps in memory cache of the state, only for what client subscribes to. Any subscription is automatically kept in sync, and when there are changes, client is notified.
;; master gives orders through state, and client records status in state (ephemerally)

;; master tells nodes what workers to launch

;; master writes this. supervisors and workers subscribe to this to understand complete topology. each storm is a map from nodes to workers to tasks to ports whenever topology changes everyone will be notified
;; master includes timestamp of each assignment so that appropriate time can be given to each worker to start up
;; /assignments/{storm id}

;; which tasks they talk to, etc. (immutable until shutdown)
;; everyone reads this in full to understand structure
;; /tasks/{storm id}/{task id} ; just contains bolt id

;; supervisors send heartbeats here, master doesn't subscribe but checks asynchronously
;; /supervisors/status/{ephemeral node ids}  ;; node metadata such as port ranges are kept here

;; tasks send heartbeats here, master doesn't subscribe, just checks asynchronously
;; /taskbeats/{storm id}/{ephemeral task id}

;; contains data about whether it's started or not, tasks and workers subscribe to specific storm here to know when to shutdown
;; master manipulates
;; /storms/{storm id}

;; Zookeeper flows:

;; Master:
;; job submit:
;; 1. read which nodes are available
;; 2. set up the worker/{storm}/{task} stuff (static)
;; 3. set assignments
;; 4. start storm - necessary in case master goes down, when goes back up can remember to take down the storm (2 states: on or off)

;; Monitoring (or by checking when nodes go down or heartbeats aren't received):
;; 1. read assignment
;; 2. see which tasks/nodes are up
;; 3. make new assignment to fix any problems
;; 4. if a storm exists but is not taken down fully, ensure that storm takedown is launched (step by step remove tasks and finally remove assignments)

;; masters only possible watches is on ephemeral nodes and tasks, and maybe not even

;; Supervisor:
;; 1. monitor /storms/* and assignments
;; 2. local state about which workers are local
;; 3. when storm is on, check that workers are running locally & start/kill if different than assignments
;; 4. when storm is off, monitor tasks for workers - when they all die or don't hearbeat, kill the process and cleanup

;; Worker:
;; 1. On startup, start the tasks if the storm is on

;; Task:
;; 1. monitor assignments, reroute when assignments change
;; 2. monitor storm (when storm turns off, error if assignments change) - take down tasks as master turns them off

;; locally on supervisor: workers write pids locally on startup, supervisor deletes it on shutdown (associates pid with worker name)
;; supervisor periodically checks to make sure processes are alive
;; {rootdir}/workers/{storm id}/{worker id}   ;; contains pid inside

;; all tasks in a worker share the same cluster state
;; workers, supervisors, and tasks subscribes to storm to know when it's started or stopped
;; on stopped, master removes records in order (tasks need to subscribe to themselves to see if they disappear)
;; when a master removes a worker, the supervisor should kill it (and escalate to kill -9)
;; on shutdown, tasks subscribe to tasks that send data to them to wait for them to die. when node disappears, they can die<|MERGE_RESOLUTION|>--- conflicted
+++ resolved
@@ -90,11 +90,7 @@
   (remove-worker-heartbeat! [this storm-id node port])
   (supervisor-heartbeat! [this supervisor-id info])
   (worker-backpressure! [this storm-id node port info])
-<<<<<<< HEAD
-  (topology-backpressure [this storm-id callback])
-=======
   (topology-backpressure [this storm-id timeout-ms callback])
->>>>>>> d1cc25c3
   (setup-backpressure! [this storm-id topo-conf])
   (remove-backpressure! [this storm-id])
   (remove-worker-backpressure! [this storm-id node port])
