--- conflicted
+++ resolved
@@ -29,7 +29,6 @@
 import org.apache.zookeeper.CreateMode;
 import org.apache.zookeeper.KeeperException;
 import org.apache.zookeeper.ZooDefs;
-import org.apache.zookeeper.data.ACL;
 import org.slf4j.Logger;
 import org.slf4j.LoggerFactory;
 
@@ -131,14 +130,8 @@
         this.nimbusInfo = nimbusInfo;
     }
 
-<<<<<<< HEAD
-    public synchronized int getKeySequenceNumber(Map conf, List<ACL> defaultAcls) throws KeyNotFoundException {
-        TreeSet<Integer> sequenceNumbers = new TreeSet<Integer>();
-        CuratorFramework zkClient = BlobStoreUtils.createZKClient(conf, defaultAcls);
-=======
     public synchronized int getKeySequenceNumber(CuratorFramework zkClient) throws KeyNotFoundException {
         TreeSet<Integer> sequenceNumbers = new TreeSet<Integer>();
->>>>>>> d1cc25c3
         try {
             // Key has not been created yet and it is the first time it is being created
             if (zkClient.checkExists().forPath(BlobStoreUtils.getBlobStoreSubtree() + "/" + key) == null) {
