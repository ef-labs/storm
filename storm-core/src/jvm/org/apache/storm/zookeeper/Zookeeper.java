--- conflicted
+++ resolved
@@ -36,7 +36,6 @@
 import org.apache.storm.callback.DefaultWatcherCallBack;
 import org.apache.storm.callback.WatcherCallBack;
 import org.apache.storm.cluster.ClusterUtils;
-import org.apache.storm.cluster.DaemonType;
 import org.apache.storm.cluster.VersionedData;
 import org.apache.storm.generated.AuthorizationException;
 import org.apache.storm.generated.KeyNotFoundException;
@@ -48,7 +47,6 @@
 import org.apache.storm.utils.ZookeeperAuthInfo;
 import org.apache.zookeeper.KeeperException;
 import org.apache.zookeeper.WatchedEvent;
-import org.apache.zookeeper.ZooDefs;
 import org.apache.zookeeper.data.ACL;
 import org.apache.zookeeper.data.Stat;
 import org.apache.zookeeper.server.NIOServerCnxnFactory;
@@ -457,17 +455,6 @@
         };
     }
 
-<<<<<<< HEAD
-    public static ILeaderElector zkLeaderElector(Map conf, BlobStore blobStore, List<ACL> defaultAcl) throws UnknownHostException {
-        return _instance.zkLeaderElectorImpl(conf, blobStore, defaultAcl);
-    }
-
-    protected ILeaderElector zkLeaderElectorImpl(Map conf, BlobStore blobStore, List<ACL> defaultAcl) throws UnknownHostException {
-        List<String> servers = (List<String>) conf.get(Config.STORM_ZOOKEEPER_SERVERS);
-        Object port = conf.get(Config.STORM_ZOOKEEPER_PORT);
-        CuratorFramework zk = mkClientImpl(conf, servers, port, "", conf, defaultAcl);
-        String leaderLockPath = conf.get(Config.STORM_ZOOKEEPER_ROOT) + "/leader-lock";
-=======
     /**
      * Get master leader elector.
      * @param conf Config.
@@ -485,7 +472,6 @@
         throws UnknownHostException {
         List<String> servers = (List<String>) conf.get(Config.STORM_ZOOKEEPER_SERVERS);
         String leaderLockPath = "/leader-lock";
->>>>>>> d1cc25c3
         String id = NimbusInfo.fromConf(conf).toHostPortString();
         AtomicReference<LeaderLatch> leaderLatchAtomicReference = new AtomicReference<>(new LeaderLatch(zk, leaderLockPath, id));
         AtomicReference<LeaderLatchListener> leaderLatchListenerAtomicReference =
