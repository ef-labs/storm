<!--
 Licensed to the Apache Software Foundation (ASF) under one or more
 contributor license agreements.  See the NOTICE file distributed with
 this work for additional information regarding copyright ownership.
 The ASF licenses this file to You under the Apache License, Version 2.0
 (the "License"); you may not use this file except in compliance with
 the License.  You may obtain a copy of the License at

     http://www.apache.org/licenses/LICENSE-2.0

 Unless required by applicable law or agreed to in writing, software
 distributed under the License is distributed on an "AS IS" BASIS,
 WITHOUT WARRANTIES OR CONDITIONS OF ANY KIND, either express or implied.
 See the License for the specific language governing permissions and
 limitations under the License.
-->
<script id="cluster-summary-template" type="text/html">
<table id="cluster-summary-table">
  <thead>
    <tr>
      <th>
        <span class="tip right" title="The version of storm installed on the UI node. (Hopefully, this is the same on all storm nodes!)">
          Version
        </span>
      </th>
      <th>
        <span class="tip right" title="The duration the current Nimbus instance has been running. (Note that the storm cluster may have been deployed and available for a much longer period than the current Nimbus process has been running.)">
          Nimbus uptime
        </span>
      </th>
      <th>
        <span class="tip above" title="The number of nodes in the cluster currently.">
          Supervisors
      </span>
      </th>
      <th>
        <span class="tip above" title="Slots are Workers (processes).">
          Used slots
      </span>
      </th>
      <th>
        <span class="tip above" title="Slots are Workers (processes).">
          Free slots
      </span>
      </th>
      <th>
        <span class="tip above" title="Slots are Workers (processes).">
          Total slots
      </span>
      </th>
      <th>
        <span class="tip above" title="Executors are threads in a Worker process.">
          Executors
      </span>
      </th>
      <th>
        <span class="tip left" title="A Task is an instance of a Bolt or Spout. The number of Tasks is almost always equal to the number of Executors.">
          Tasks
        </span>
      </th>
    </tr>
  </thead>
  <tbody>
    <tr>
      <td>{{stormVersion}}</td>
      <td>{{nimbusUptime}}</td>
      <td>{{supervisors}}</td>
      <td>{{slotsUsed}}</td>
      <td>{{slotsFree}}</td>
      <td>{{slotsTotal}}</td>
      <td>{{executorsTotal}}</td>
      <td>{{tasksTotal}}</td>
    </tr>
  </tbody>
</table>
</script>
<script id="topology-summary-template" type="text/html">
<<<<<<< HEAD
<table class="zebra-striped" id="topology-summary-table">
<thead><tr><th><span class="tip right" title="The name given to the topology by when it was submitted. Click the name to view the Topology's information.">Name</span></th><th><span class="tip right" title="The unique ID given to a Topology each time it is launched.">Id</span></th><th><span class="tip above" title="The status can be one of ACTIVE, INACTIVE, KILLED, or REBALANCING.">Status</span></th><th><span class="tip above" title="The time since the Topology was submitted.">Uptime</span></th><th><span class="tip above" title="The number of Workers (processes).">Num workers</span></th><th><span class="tip above" title="Executors are threads in a Worker process.">Num executors</span></th><th><span class="tip above" title="A Task is an instance of a Bolt or Spout. The number of Tasks is almost always equal to the number of Executors.">Num tasks</span></th></tr></thead>
<tbody>
{{#topologies}}
<tr>
  <td><a href="/topology.html?id={{encodedId}}">{{name}}</a></td>
  <td>{{id}}</td>
  <td>{{status}}</td>
  <td>{{uptime}}</td>
  <td>{{workersTotal}}</td>
  <td>{{executorsTotal}}</td>
  <td>{{tasksTotal}}</td>
</tr>
{{/topologies}}
</tbody>
</table>
=======
  <table class="zebra-striped" id="topology-summary-table">
    <thead>
      <tr>
        <th>
          <span class="tip right" title="The name given to the topology by when it was submitted. Click the name to view the Topology's information.">
            Name
          </span>
        </th>
        <th>
          <span class="tip right" title="The unique ID given to a Topology each time it is launched.">
            Id
          </span>
        </th>
        <th>
          <span class="tip above" title="The status can be one of ACTIVE, INACTIVE, KILLED, or REBALANCING.">
            Status
          </span>
        </th>
        <th>
          <span class="tip above" title="The time since the Topology was submitted.">
            Uptime
          </span>
        </th>
        <th>
          <span class="tip above" title="The number of Workers (processes).">
            Num workers
          </span>
        </th>
        <th>
          <span class="tip above" title="Executors are threads in a Worker process.">
            Num executors
          </span>
        </th>
        <th>
          <span class="tip above" title="A Task is an instance of a Bolt or Spout. The number of Tasks is almost always equal to the number of Executors.">
            Num tasks
          </span>
        </th>
      </tr>
    </thead>
    <tbody>
      {{#topologies}}
      <tr>
        <td><a href="/topology.html?id={{id}}">{{name}}</a></td>
        <td>{{id}}</td>
        <td>{{status}}</td>
        <td>{{uptime}}</td>
        <td>{{workersTotal}}</td>
        <td>{{executorsTotal}}</td>
        <td>{{tasksTotal}}</td>
      </tr>
      {{/topologies}}
    </tbody>
  </table>
>>>>>>> b0974a37
</script>
<script id="supervisor-summary-template" type="text/html">
<table class="zebra-striped" id="supervisor-summary-table">
  <thead>
    <tr>
      <th>
        <span class="tip right" title="A unique identifier given to a Supervisor when it joins the cluster.">
          Id
        </span>
      </th>
      <th>
        <span class="tip above" title="The hostname reported by the remote host. (Note that this hostname is not the result of a reverse lookup at the Nimbus node.)">
          Host
        </span>
      </th>
      <th>
        <span class="tip above" title="The length of time a Supervisor has been registered to the cluster.">
          Uptime
        </span>
      </th>
      <th>
        <span class="tip above" title="Slots are Workers (processes).">
          Slots
        </span>
      </th>
      <th>
        <span class="tip left" title="Slots are Workers (processes).">
          Used slots
        </span>
      </th>
    </tr>
  </thead>
  <tbody>
    {{#supervisors}}
    <tr>
      <td>{{id}}</td>
      <td>{{host}}</td>
      <td>{{uptime}}</td>
      <td>{{slotsTotal}}</td>
      <td>{{slotsUsed}}</td>
    </tr>
    {{/supervisors}}
  </tbody>
</table>
</script>

<script id="configuration-template" type="text/html">
  <table class="zebra-striped" id="nimbus-configuration-table">
    <thead>
      <tr>
        <th>Key</th>
        <th>Value</th>
    </tr>
    </thead>
    <tbody>
      {{#config}}
      <tr>
        <td>{{key}}</td>
        <td>{{value}}</td>
      </tr>
      {{/config}}
    </tbody>
  </table>
</script><|MERGE_RESOLUTION|>--- conflicted
+++ resolved
@@ -75,24 +75,6 @@
 </table>
 </script>
 <script id="topology-summary-template" type="text/html">
-<<<<<<< HEAD
-<table class="zebra-striped" id="topology-summary-table">
-<thead><tr><th><span class="tip right" title="The name given to the topology by when it was submitted. Click the name to view the Topology's information.">Name</span></th><th><span class="tip right" title="The unique ID given to a Topology each time it is launched.">Id</span></th><th><span class="tip above" title="The status can be one of ACTIVE, INACTIVE, KILLED, or REBALANCING.">Status</span></th><th><span class="tip above" title="The time since the Topology was submitted.">Uptime</span></th><th><span class="tip above" title="The number of Workers (processes).">Num workers</span></th><th><span class="tip above" title="Executors are threads in a Worker process.">Num executors</span></th><th><span class="tip above" title="A Task is an instance of a Bolt or Spout. The number of Tasks is almost always equal to the number of Executors.">Num tasks</span></th></tr></thead>
-<tbody>
-{{#topologies}}
-<tr>
-  <td><a href="/topology.html?id={{encodedId}}">{{name}}</a></td>
-  <td>{{id}}</td>
-  <td>{{status}}</td>
-  <td>{{uptime}}</td>
-  <td>{{workersTotal}}</td>
-  <td>{{executorsTotal}}</td>
-  <td>{{tasksTotal}}</td>
-</tr>
-{{/topologies}}
-</tbody>
-</table>
-=======
   <table class="zebra-striped" id="topology-summary-table">
     <thead>
       <tr>
@@ -136,7 +118,7 @@
     <tbody>
       {{#topologies}}
       <tr>
-        <td><a href="/topology.html?id={{id}}">{{name}}</a></td>
+        <td><a href="/topology.html?id={{encodedId}}">{{name}}</a></td>
         <td>{{id}}</td>
         <td>{{status}}</td>
         <td>{{uptime}}</td>
@@ -147,7 +129,6 @@
       {{/topologies}}
     </tbody>
   </table>
->>>>>>> b0974a37
 </script>
 <script id="supervisor-summary-template" type="text/html">
 <table class="zebra-striped" id="supervisor-summary-table">
