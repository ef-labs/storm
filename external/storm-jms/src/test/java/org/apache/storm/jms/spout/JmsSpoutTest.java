/*
 * Licensed to the Apache Software Foundation (ASF) under one
 * or more contributor license agreements.  See the NOTICE file
 * distributed with this work for additional information
 * regarding copyright ownership.  The ASF licenses this file
 * to you under the Apache License, Version 2.0 (the
 * "License"); you may not use this file except in compliance
 * with the License.  You may obtain a copy of the License at
 *
 * http://www.apache.org/licenses/LICENSE-2.0
 *
 * Unless required by applicable law or agreed to in writing, software
 * distributed under the License is distributed on an "AS IS" BASIS,
 * WITHOUT WARRANTIES OR CONDITIONS OF ANY KIND, either express or implied.
 * See the License for the specific language governing permissions and
 * limitations under the License.
 */
package org.apache.storm.jms.spout;

import org.apache.storm.Config;
import org.apache.storm.jms.JmsProvider;
import org.apache.storm.spout.SpoutOutputCollector;
import org.junit.Assert;
import org.junit.Test;
import org.slf4j.Logger;
import org.slf4j.LoggerFactory;

import javax.jms.ConnectionFactory;
import javax.jms.Destination;
import javax.jms.JMSException;
import javax.jms.Message;
import javax.jms.MessageProducer;
import javax.jms.Session;
import javax.jms.TextMessage;
import java.io.ByteArrayOutputStream;
import java.io.IOException;
import java.io.ObjectOutputStream;
import java.util.HashMap;
import java.util.Map;

public class JmsSpoutTest {
    private static final Logger LOG =
            LoggerFactory.getLogger(JmsSpoutTest.class);

    @Test
    public void testFailure() throws JMSException, Exception {
        JmsSpout spout = new JmsSpout();
<<<<<<< HEAD
        JmsProvider mockProvider = new MockJmsProvider();
        MockSpoutOutputCollector mockCollector = new MockSpoutOutputCollector();
        SpoutOutputCollector collector =
                new SpoutOutputCollector(mockCollector);
        spout.setJmsProvider(new MockJmsProvider());
        spout.setJmsTupleProducer(new MockTupleProducer());
        spout.setJmsAcknowledgeMode(Session.CLIENT_ACKNOWLEDGE);
        spout.setRecoveryPeriodMs(10); // Rapid recovery for testing.
        spout.open(new HashMap<>(), null, collector);
        ConnectionFactory connectionFactory = mockProvider.connectionFactory();
        Destination destination = mockProvider.destination();
        Message msg = this.sendMessage(connectionFactory, destination);
        Thread.sleep(100);
        spout.nextTuple(); // Pretend to be storm.
        Assert.assertTrue(mockCollector.emitted);

        mockCollector.reset();
        spout.fail(msg.getJMSMessageID()); // Mock failure
        Thread.sleep(5000);
        spout.nextTuple(); // Pretend to be storm.
        Thread.sleep(5000);
        Assert.assertTrue(mockCollector.emitted); // Should have been re-emitted
=======
        try {
            JmsProvider mockProvider = new MockJmsProvider();
            MockSpoutOutputCollector mockCollector = new MockSpoutOutputCollector();
            SpoutOutputCollector collector =
                new SpoutOutputCollector(mockCollector);
            spout.setJmsProvider(new MockJmsProvider());
            spout.setJmsTupleProducer(new MockTupleProducer());
            spout.setJmsAcknowledgeMode(Session.CLIENT_ACKNOWLEDGE);
            spout.setRecoveryPeriodMs(10); // Rapid recovery for testing.
            spout.open(new HashMap<>(), null, collector);
            ConnectionFactory connectionFactory = mockProvider.connectionFactory();
            Destination destination = mockProvider.destination();
            Message msg = this.sendMessage(connectionFactory, destination);
            Thread.sleep(100);
            LOG.info("Calling nextTuple on the spout...");
            spout.nextTuple(); // Pretend to be storm.
            Assert.assertTrue(mockCollector.emitted);

            mockCollector.reset();
            spout.fail(msg.getJMSMessageID()); // Mock failure
            Thread.sleep(5000);
            spout.nextTuple(); // Pretend to be storm.
            Thread.sleep(5000);
            Assert.assertTrue(mockCollector.emitted); // Should have been re-emitted
        } finally {
            spout.close();
        }
>>>>>>> d1cc25c3
    }

    @Test
    public void testSerializability() throws IOException {
        JmsSpout spout = new JmsSpout();
        ByteArrayOutputStream out = new ByteArrayOutputStream();
        ObjectOutputStream oos = new ObjectOutputStream(out);
        oos.writeObject(spout);
        oos.close();
        Assert.assertTrue(out.toByteArray().length > 0);
    }

    /**
     * Make sure that {@link JmsSpout#open} returns correctly regardless of
     * the type of {@link Number} that is the value of
     * {@link Config#TOPOLOGY_MESSAGE_TIMEOUT_SECS}.
     */
    @Test
    public void testOpenWorksMultipleTypesOfNumberObjects() throws Exception {
        JmsSpout spout = new JmsSpout();
<<<<<<< HEAD
        spout.setJmsProvider(new MockJmsProvider());
        spout.setJmsTupleProducer(new MockTupleProducer());
        Map<String, Object> configuration = new HashMap<String, Object>();
        MockSpoutOutputCollector delegateCollector =
                new MockSpoutOutputCollector();
        SpoutOutputCollector collector =
                new SpoutOutputCollector(delegateCollector);

        // Test with long value
        configuration.put(Config.TOPOLOGY_MESSAGE_TIMEOUT_SECS, 1000L);
        spout.open(configuration, null, collector);

        // Test with integer value
        configuration.put(Config.TOPOLOGY_MESSAGE_TIMEOUT_SECS, 1000);
        spout.open(configuration, null, collector);
=======
        try {
            spout.setJmsProvider(new MockJmsProvider());
            spout.setJmsTupleProducer(new MockTupleProducer());
            Map<String, Object> configuration = new HashMap<String, Object>();
            MockSpoutOutputCollector delegateCollector =
                new MockSpoutOutputCollector();
            SpoutOutputCollector collector =
                new SpoutOutputCollector(delegateCollector);

            // Test with long value
            configuration.put(Config.TOPOLOGY_MESSAGE_TIMEOUT_SECS, 1000L);
            spout.open(configuration, null, collector);
            spout.close();

            // Test with integer value
            configuration.put(Config.TOPOLOGY_MESSAGE_TIMEOUT_SECS, 1000);
            spout.open(configuration, null, collector);
        } finally {
            spout.close();
        }
>>>>>>> d1cc25c3
    }

    public Message sendMessage(ConnectionFactory connectionFactory,
                               Destination destination) throws JMSException {

        Session mySess = connectionFactory.createConnection().createSession(
                false,
                Session.CLIENT_ACKNOWLEDGE);
        MessageProducer producer = mySess.createProducer(destination);
        TextMessage msg = mySess.createTextMessage();
        msg.setText("Hello World");
        LOG.info("Sending Message: {}", msg.getText());
        producer.send(msg);
        return msg;
    }

}<|MERGE_RESOLUTION|>--- conflicted
+++ resolved
@@ -45,30 +45,6 @@
     @Test
     public void testFailure() throws JMSException, Exception {
         JmsSpout spout = new JmsSpout();
-<<<<<<< HEAD
-        JmsProvider mockProvider = new MockJmsProvider();
-        MockSpoutOutputCollector mockCollector = new MockSpoutOutputCollector();
-        SpoutOutputCollector collector =
-                new SpoutOutputCollector(mockCollector);
-        spout.setJmsProvider(new MockJmsProvider());
-        spout.setJmsTupleProducer(new MockTupleProducer());
-        spout.setJmsAcknowledgeMode(Session.CLIENT_ACKNOWLEDGE);
-        spout.setRecoveryPeriodMs(10); // Rapid recovery for testing.
-        spout.open(new HashMap<>(), null, collector);
-        ConnectionFactory connectionFactory = mockProvider.connectionFactory();
-        Destination destination = mockProvider.destination();
-        Message msg = this.sendMessage(connectionFactory, destination);
-        Thread.sleep(100);
-        spout.nextTuple(); // Pretend to be storm.
-        Assert.assertTrue(mockCollector.emitted);
-
-        mockCollector.reset();
-        spout.fail(msg.getJMSMessageID()); // Mock failure
-        Thread.sleep(5000);
-        spout.nextTuple(); // Pretend to be storm.
-        Thread.sleep(5000);
-        Assert.assertTrue(mockCollector.emitted); // Should have been re-emitted
-=======
         try {
             JmsProvider mockProvider = new MockJmsProvider();
             MockSpoutOutputCollector mockCollector = new MockSpoutOutputCollector();
@@ -96,7 +72,6 @@
         } finally {
             spout.close();
         }
->>>>>>> d1cc25c3
     }
 
     @Test
@@ -117,23 +92,6 @@
     @Test
     public void testOpenWorksMultipleTypesOfNumberObjects() throws Exception {
         JmsSpout spout = new JmsSpout();
-<<<<<<< HEAD
-        spout.setJmsProvider(new MockJmsProvider());
-        spout.setJmsTupleProducer(new MockTupleProducer());
-        Map<String, Object> configuration = new HashMap<String, Object>();
-        MockSpoutOutputCollector delegateCollector =
-                new MockSpoutOutputCollector();
-        SpoutOutputCollector collector =
-                new SpoutOutputCollector(delegateCollector);
-
-        // Test with long value
-        configuration.put(Config.TOPOLOGY_MESSAGE_TIMEOUT_SECS, 1000L);
-        spout.open(configuration, null, collector);
-
-        // Test with integer value
-        configuration.put(Config.TOPOLOGY_MESSAGE_TIMEOUT_SECS, 1000);
-        spout.open(configuration, null, collector);
-=======
         try {
             spout.setJmsProvider(new MockJmsProvider());
             spout.setJmsTupleProducer(new MockTupleProducer());
@@ -154,7 +112,6 @@
         } finally {
             spout.close();
         }
->>>>>>> d1cc25c3
     }
 
     public Message sendMessage(ConnectionFactory connectionFactory,
