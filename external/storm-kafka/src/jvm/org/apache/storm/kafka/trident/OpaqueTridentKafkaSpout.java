/**
 * Licensed to the Apache Software Foundation (ASF) under one
 * or more contributor license agreements.  See the NOTICE file
 * distributed with this work for additional information
 * regarding copyright ownership.  The ASF licenses this file
 * to you under the Apache License, Version 2.0 (the
 * "License"); you may not use this file except in compliance
 * with the License.  You may obtain a copy of the License at
 *
 * http://www.apache.org/licenses/LICENSE-2.0
 *
 * Unless required by applicable law or agreed to in writing, software
 * distributed under the License is distributed on an "AS IS" BASIS,
 * WITHOUT WARRANTIES OR CONDITIONS OF ANY KIND, either express or implied.
 * See the License for the specific language governing permissions and
 * limitations under the License.
 */
package org.apache.storm.kafka.trident;

import org.apache.storm.kafka.Partition;
import org.apache.storm.task.TopologyContext;
import org.apache.storm.trident.spout.IOpaquePartitionedTridentSpout;
import org.apache.storm.tuple.Fields;

import java.util.List;
import java.util.Map;

/**
 * @deprecated storm-kafka has been deprecated and will be removed in a future Storm release. Please upgrade to storm-kafka-client.
<<<<<<< HEAD
=======
 * If you need to migrate the committed offsets to the new spout, consider using the storm-kafka-migration tool.
>>>>>>> d1cc25c3
 */
@Deprecated
public class OpaqueTridentKafkaSpout implements IOpaquePartitionedTridentSpout<List<GlobalPartitionInformation>, Partition, Map> {


    TridentKafkaConfig _config;

    public OpaqueTridentKafkaSpout(TridentKafkaConfig config) {
        _config = config;
    }

    @Override
    public IOpaquePartitionedTridentSpout.Emitter<List<GlobalPartitionInformation>, Partition, Map> getEmitter(Map conf, TopologyContext context) {
        return new TridentKafkaEmitter(conf, context, _config, context
                .getStormId()).asOpaqueEmitter();
    }

    @Override
    public IOpaquePartitionedTridentSpout.Coordinator getCoordinator(Map conf, TopologyContext tc) {
        return new org.apache.storm.kafka.trident.Coordinator(conf, _config);
    }

    @Override
    public Fields getOutputFields() {
        return _config.scheme.getOutputFields();
    }

    @Override
    public Map<String, Object> getComponentConfiguration() {
        return null;
    }

}<|MERGE_RESOLUTION|>--- conflicted
+++ resolved
@@ -27,10 +27,7 @@
 
 /**
  * @deprecated storm-kafka has been deprecated and will be removed in a future Storm release. Please upgrade to storm-kafka-client.
-<<<<<<< HEAD
-=======
  * If you need to migrate the committed offsets to the new spout, consider using the storm-kafka-migration tool.
->>>>>>> d1cc25c3
  */
 @Deprecated
 public class OpaqueTridentKafkaSpout implements IOpaquePartitionedTridentSpout<List<GlobalPartitionInformation>, Partition, Map> {
