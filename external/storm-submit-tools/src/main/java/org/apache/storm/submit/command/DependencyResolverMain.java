/**
 * Licensed to the Apache Software Foundation (ASF) under one
 * or more contributor license agreements.  See the NOTICE file
 * distributed with this work for additional information
 * regarding copyright ownership.  The ASF licenses this file
 * to you under the Apache License, Version 2.0 (the
 * "License"); you may not use this file except in compliance
 * with the License.  You may obtain a copy of the License at
 *
 * http://www.apache.org/licenses/LICENSE-2.0
 *
 * Unless required by applicable law or agreed to in writing, software
 * distributed under the License is distributed on an "AS IS" BASIS,
 * WITHOUT WARRANTIES OR CONDITIONS OF ANY KIND, either express or implied.
 * See the License for the specific language governing permissions and
 * limitations under the License.
 */

package org.apache.storm.submit.command;

import com.google.common.base.Preconditions;
import com.google.common.base.Predicate;
import com.google.common.collect.Iterables;
<<<<<<< HEAD
import org.apache.commons.lang.StringUtils;
import org.apache.storm.submit.dependency.AetherUtils;
import org.apache.storm.submit.dependency.DependencyResolver;
import org.json.simple.JSONValue;
import org.eclipse.aether.artifact.Artifact;
import org.eclipse.aether.graph.Dependency;
import org.eclipse.aether.repository.RemoteRepository;
import org.eclipse.aether.resolution.ArtifactResult;
=======
>>>>>>> d1cc25c3

import java.io.File;
import java.io.FileNotFoundException;
import java.net.MalformedURLException;
import java.net.URL;
import java.nio.file.Files;
import java.nio.file.Path;
import java.util.ArrayList;
import java.util.Arrays;
import java.util.Collections;
import java.util.LinkedHashMap;
import java.util.List;
import java.util.Map;

import org.apache.commons.cli.CommandLine;
import org.apache.commons.cli.CommandLineParser;
import org.apache.commons.cli.DefaultParser;
import org.apache.commons.cli.Options;
import org.apache.commons.cli.ParseException;
import org.apache.commons.lang.StringUtils;
import org.apache.storm.submit.dependency.AetherUtils;
import org.apache.storm.submit.dependency.DependencyResolver;
import org.eclipse.aether.artifact.Artifact;
import org.eclipse.aether.graph.Dependency;
import org.eclipse.aether.repository.Proxy;
import org.eclipse.aether.repository.RemoteRepository;
import org.eclipse.aether.resolution.ArtifactResult;
import org.eclipse.aether.util.repository.AuthenticationBuilder;
import org.json.simple.JSONValue;

/**
 * Main class of dependency resolver.
 */
public class DependencyResolverMain {
    private static final String OPTION_ARTIFACTS_LONG = "artifacts";
    private static final String OPTION_ARTIFACT_REPOSITORIES_LONG = "artifactRepositories";
    private static final String OPTION_MAVEN_LOCAL_REPOSITORY_DIRECTORY_LONG = "mavenLocalRepositoryDirectory";
    private static final String OPTION_PROXY_URL_LONG = "proxyUrl";
    private static final String OPTION_PROXY_USERNAME_LONG = "proxyUsername";
    private static final String OPTION_PROXY_PASSWORD_LONG = "proxyPassword";
    public static final String DEFAULT_FAILBACK_MAVEN_LOCAL_REPOSITORY_DIRECTORY = "local-repo";

    /**
     * Main entry of dependency resolver.
     *
     * @param args console arguments
     * @throws ParseException If there's parsing error on option parse.
     * @throws MalformedURLException If proxy URL is malformed.
     */
    public static void main(String[] args) throws ParseException, MalformedURLException {
        Options options = buildOptions();
        CommandLineParser parser = new DefaultParser();
        CommandLine commandLine = parser.parse(options, args);

        if (!commandLine.hasOption(OPTION_ARTIFACTS_LONG)) {
            throw new IllegalArgumentException("artifacts must be presented.");
        }

        String artifactsArg = commandLine.getOptionValue(OPTION_ARTIFACTS_LONG);

        // DO NOT CHANGE THIS TO SYSOUT
        System.err.println("DependencyResolver input - artifacts: " + artifactsArg);
        List<Dependency> dependencies = parseArtifactArgs(artifactsArg);

        List<RemoteRepository> repositories;
        if (commandLine.hasOption(OPTION_ARTIFACT_REPOSITORIES_LONG)) {
            String remoteRepositoryArg = commandLine.getOptionValue(OPTION_ARTIFACT_REPOSITORIES_LONG);

            // DO NOT CHANGE THIS TO SYSOUT
            System.err.println("DependencyResolver input - repositories: " + remoteRepositoryArg);

            repositories = parseRemoteRepositoryArgs(remoteRepositoryArg);
        } else {
            repositories = Collections.emptyList();
        }

        try {
<<<<<<< HEAD
            String localMavenRepoPath = getOrDefaultLocalMavenRepositoryPath("local-repo");
=======
            String localMavenRepoPath = getOrDefaultLocalMavenRepositoryPath(
                    commandLine.getOptionValue(OPTION_MAVEN_LOCAL_REPOSITORY_DIRECTORY_LONG),
                    DEFAULT_FAILBACK_MAVEN_LOCAL_REPOSITORY_DIRECTORY);
>>>>>>> d1cc25c3

            // create root directory if not exist
            Files.createDirectories(new File(localMavenRepoPath).toPath());

            DependencyResolver resolver = new DependencyResolver(localMavenRepoPath, repositories);

            if (commandLine.hasOption(OPTION_PROXY_URL_LONG)) {
                String proxyUrl = commandLine.getOptionValue(OPTION_PROXY_URL_LONG);
                String proxyUsername = commandLine.getOptionValue(OPTION_PROXY_USERNAME_LONG);
                String proxyPassword = commandLine.getOptionValue(OPTION_PROXY_PASSWORD_LONG);

                resolver.setProxy(parseProxyArg(proxyUrl, proxyUsername, proxyPassword));
            }

            List<ArtifactResult> artifactResults = resolver.resolve(dependencies);

            Iterable<ArtifactResult> missingArtifacts = filterMissingArtifacts(artifactResults);
            if (missingArtifacts.iterator().hasNext()) {
                printMissingArtifactsToSysErr(missingArtifacts);
                throw new RuntimeException("Some artifacts are not resolved");
            }

            System.out.println(JSONValue.toJSONString(transformArtifactResultToArtifactToPaths(artifactResults)));
            System.out.flush();
        } catch (Throwable e) {
            throw new RuntimeException(e);
        }
    }

    private static Iterable<ArtifactResult> filterMissingArtifacts(List<ArtifactResult> artifactResults) {
        return Iterables.filter(artifactResults, new Predicate<ArtifactResult>() {
            @Override
            public boolean apply(ArtifactResult artifactResult) {
                return artifactResult.isMissing();
            }
        });
    }

    private static void printMissingArtifactsToSysErr(Iterable<ArtifactResult> missingArtifacts) {
        for (ArtifactResult artifactResult : missingArtifacts) {
            System.err.println("ArtifactResult : " + artifactResult + " / Errors : " + artifactResult.getExceptions());
        }
    }

    private static List<Dependency> parseArtifactArgs(String artifactArgs) {
        List<String> artifacts = Arrays.asList(artifactArgs.split(","));
        List<Dependency> dependencies = new ArrayList<>(artifacts.size());
        for (String artifactOpt : artifacts) {
            if (artifactOpt.trim().isEmpty()) {
                continue;
            }

            dependencies.add(AetherUtils.parseDependency(artifactOpt));
        }

        return dependencies;
    }

    private static List<RemoteRepository> parseRemoteRepositoryArgs(String remoteRepositoryArg) {
        List<String> repositories = Arrays.asList(remoteRepositoryArg.split(","));
        List<RemoteRepository> remoteRepositories = new ArrayList<>(repositories.size());
        for (String repositoryOpt : repositories) {
            if (repositoryOpt.trim().isEmpty()) {
                continue;
            }

            remoteRepositories.add(AetherUtils.parseRemoteRepository(repositoryOpt));
        }

        return remoteRepositories;
    }

    private static Proxy parseProxyArg(String proxyUrl, String proxyUsername, String proxyPassword) throws MalformedURLException {
        URL url = new URL(proxyUrl);
        if (StringUtils.isNotEmpty(proxyUsername) && StringUtils.isNotEmpty(proxyPassword)) {
            AuthenticationBuilder authBuilder = new AuthenticationBuilder();
            authBuilder.addUsername(proxyUsername).addPassword(proxyPassword);
            return new Proxy(url.getProtocol(), url.getHost(), url.getPort(), authBuilder.build());
        } else {
            return new Proxy(url.getProtocol(), url.getHost(), url.getPort());
        }
    }

    private static Map<String, String> transformArtifactResultToArtifactToPaths(List<ArtifactResult> artifactResults) {
        Map<String, String> artifactToPath = new LinkedHashMap<>();
        for (ArtifactResult artifactResult : artifactResults) {
            Artifact artifact = artifactResult.getArtifact();
            artifactToPath.put(AetherUtils.artifactToString(artifact), artifact.getFile().getAbsolutePath());
        }
        return artifactToPath;
    }

    private static String getOrDefaultLocalMavenRepositoryPath(String customLocalMavenPath, String defaultPath) {
        if (customLocalMavenPath != null) {
            Path customPath = new File(customLocalMavenPath).toPath();
            Preconditions.checkArgument(!Files.exists(customPath) || Files.isDirectory(customPath),
                    "Custom local maven repository path exist and is not a directory!");
            return customLocalMavenPath;
        }

        String localMavenRepoPathStr = getLocalMavenRepositoryPath();
        if (StringUtils.isNotEmpty(localMavenRepoPathStr)) {
            Path localMavenRepoPath = new File(localMavenRepoPathStr).toPath();
            if (Files.exists(localMavenRepoPath) && Files.isDirectory(localMavenRepoPath)) {
                return localMavenRepoPathStr;
            }
        }

        return defaultPath;
    }

    private static String getLocalMavenRepositoryPath() {
        String userHome = System.getProperty("user.home");
        if (StringUtils.isNotEmpty(userHome)) {
            return userHome + File.separator + ".m2" + File.separator + "repository";
        }

        return null;
    }

    private static Options buildOptions() {
        Options options = new Options();
        options.addOption(null, OPTION_ARTIFACTS_LONG, true, "REQUIRED string representation of artifacts");
        options.addOption(null, OPTION_ARTIFACT_REPOSITORIES_LONG, true, "OPTIONAL string representation of artifact repositories");
        options.addOption(null, OPTION_MAVEN_LOCAL_REPOSITORY_DIRECTORY_LONG, true, "OPTIONAL string representation of local maven repository directory path");
        options.addOption(null, OPTION_PROXY_URL_LONG, true, "OPTIONAL URL representation of proxy server");
        options.addOption(null, OPTION_PROXY_USERNAME_LONG, true, "OPTIONAL Username of proxy server (basic auth)");
        options.addOption(null, OPTION_PROXY_PASSWORD_LONG, true, "OPTIONAL Password of proxy server (basic auth)");
        return options;
    }
}<|MERGE_RESOLUTION|>--- conflicted
+++ resolved
@@ -21,17 +21,6 @@
 import com.google.common.base.Preconditions;
 import com.google.common.base.Predicate;
 import com.google.common.collect.Iterables;
-<<<<<<< HEAD
-import org.apache.commons.lang.StringUtils;
-import org.apache.storm.submit.dependency.AetherUtils;
-import org.apache.storm.submit.dependency.DependencyResolver;
-import org.json.simple.JSONValue;
-import org.eclipse.aether.artifact.Artifact;
-import org.eclipse.aether.graph.Dependency;
-import org.eclipse.aether.repository.RemoteRepository;
-import org.eclipse.aether.resolution.ArtifactResult;
-=======
->>>>>>> d1cc25c3
 
 import java.io.File;
 import java.io.FileNotFoundException;
@@ -109,13 +98,9 @@
         }
 
         try {
-<<<<<<< HEAD
-            String localMavenRepoPath = getOrDefaultLocalMavenRepositoryPath("local-repo");
-=======
             String localMavenRepoPath = getOrDefaultLocalMavenRepositoryPath(
                     commandLine.getOptionValue(OPTION_MAVEN_LOCAL_REPOSITORY_DIRECTORY_LONG),
                     DEFAULT_FAILBACK_MAVEN_LOCAL_REPOSITORY_DIRECTORY);
->>>>>>> d1cc25c3
 
             // create root directory if not exist
             Files.createDirectories(new File(localMavenRepoPath).toPath());
