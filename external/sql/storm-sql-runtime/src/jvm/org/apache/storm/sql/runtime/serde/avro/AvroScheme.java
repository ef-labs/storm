/*
 * Licensed to the Apache Software Foundation (ASF) under one
 * or more contributor license agreements.  See the NOTICE file
 * distributed with this work for additional information
 * regarding copyright ownership.  The ASF licenses this file
 * to you under the Apache License, Version 2.0 (the
 * "License"); you may not use this file except in compliance
 * with the License.  You may obtain a copy of the License at
 * <p>
 * http://www.apache.org/licenses/LICENSE-2.0
 * <p>
 * Unless required by applicable law or agreed to in writing, software
 * distributed under the License is distributed on an "AS IS" BASIS,
 * WITHOUT WARRANTIES OR CONDITIONS OF ANY KIND, either express or implied.
 * See the License for the specific language governing permissions and
 * limitations under the License.
 */
package org.apache.storm.sql.runtime.serde.avro;

import org.apache.avro.Schema;
import org.apache.avro.generic.GenericDatumReader;
import org.apache.avro.generic.GenericRecord;
import org.apache.avro.io.BinaryDecoder;
import org.apache.avro.io.DatumReader;
import org.apache.avro.io.DecoderFactory;
import org.apache.storm.spout.Scheme;
import org.apache.storm.sql.runtime.utils.SerdeUtils;
import org.apache.storm.tuple.Fields;
import org.apache.storm.utils.Utils;

import java.io.IOException;
import java.nio.ByteBuffer;
import java.util.ArrayList;
import java.util.List;

/**
 * AvroScheme uses generic(without code generation) instead of specific(with code generation) readers.
 */
public class AvroScheme implements Scheme {
  private final String schemaString;
  private final List<String> fieldNames;
  private final CachedSchemas schemas;

  public AvroScheme(String schemaString, List<String> fieldNames) {
    this.schemaString = schemaString;
    this.fieldNames = fieldNames;
    this.schemas = new CachedSchemas();
  }

  @Override
  public List<Object> deserialize(ByteBuffer ser) {
    try {
      Schema schema = schemas.getSchema(schemaString);
<<<<<<< HEAD

=======
>>>>>>> f357d84f
      DatumReader<GenericRecord> reader = new GenericDatumReader<>(schema);
      BinaryDecoder decoder = DecoderFactory.get().binaryDecoder(Utils.toByteArray(ser), null);
      GenericRecord record = reader.read(null, decoder);

      ArrayList<Object> list = new ArrayList<>(fieldNames.size());
      for (String field : fieldNames) {
        Object value = record.get(field);
        // Avro strings are stored using a special Avro Utf8 type instead of using Java primitives
        list.add(SerdeUtils.convertAvroUtf8(value));
      }
      return list;
    } catch (IOException e) {
      throw new RuntimeException(e);
    }
  }

  @Override
  public Fields getOutputFields() {
    return new Fields(fieldNames);
  }
}<|MERGE_RESOLUTION|>--- conflicted
+++ resolved
@@ -51,10 +51,6 @@
   public List<Object> deserialize(ByteBuffer ser) {
     try {
       Schema schema = schemas.getSchema(schemaString);
-<<<<<<< HEAD
-
-=======
->>>>>>> f357d84f
       DatumReader<GenericRecord> reader = new GenericDatumReader<>(schema);
       BinaryDecoder decoder = DecoderFactory.get().binaryDecoder(Utils.toByteArray(ser), null);
       GenericRecord record = reader.read(null, decoder);
