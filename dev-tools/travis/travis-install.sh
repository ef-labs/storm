#!/bin/bash
#  Licensed under the Apache License, Version 2.0 (the "License");
#  you may not use this file except in compliance with the License.
#  You may obtain a copy of the License at
#
#    http://www.apache.org/licenses/LICENSE-2.0
#
#  Unless required by applicable law or agreed to in writing, software
#  distributed under the License is distributed on an "AS IS" BASIS,
#  WITHOUT WARRANTIES OR CONDITIONS OF ANY KIND, either express or implied.
#  See the License for the specific language governing permissions and
#  limitations under the License.

PYTHON_VERSION_TO_FILE=`python -V > /tmp/python_version 2>&1`
PYTHON_VERSION=`cat /tmp/python_version`
RUBY_VERSION=`ruby -v`
NODEJS_VERSION=`node -v`
MVN_VERSION=`mvn -v`

echo "Python version : $PYTHON_VERSION"
echo "Ruby version : $RUBY_VERSION"
echo "NodeJs version : $NODEJS_VERSION"
echo "mvn version : $MVN_VERSION"

STORM_SRC_ROOT_DIR=$1

TRAVIS_SCRIPT_DIR=$( cd "$( dirname "${BASH_SOURCE[0]}" )" && pwd )

cd ${STORM_SRC_ROOT_DIR}

<<<<<<< HEAD
python ${TRAVIS_SCRIPT_DIR}/save-logs.py "install.txt" mvn clean install --batch-mode -DskipTests -Pnative
=======
python ${TRAVIS_SCRIPT_DIR}/save-logs.py "install.txt" mvn clean install -DskipTests -Pnative --batch-mode
>>>>>>> 0acc1cee
BUILD_RET_VAL=$?

if [[ "$BUILD_RET_VAL" != "0" ]];
then
  cat "install.txt"
  echo "Looking for unapproved licenses"
  for rat in `find . -name rat.txt`;
  do
    python ${TRAVIS_SCRIPT_DIR}/ratprint.py "${rat}"
  done
fi

exit ${BUILD_RET_VAL}<|MERGE_RESOLUTION|>--- conflicted
+++ resolved
@@ -28,11 +28,7 @@
 
 cd ${STORM_SRC_ROOT_DIR}
 
-<<<<<<< HEAD
-python ${TRAVIS_SCRIPT_DIR}/save-logs.py "install.txt" mvn clean install --batch-mode -DskipTests -Pnative
-=======
 python ${TRAVIS_SCRIPT_DIR}/save-logs.py "install.txt" mvn clean install -DskipTests -Pnative --batch-mode
->>>>>>> 0acc1cee
 BUILD_RET_VAL=$?
 
 if [[ "$BUILD_RET_VAL" != "0" ]];
