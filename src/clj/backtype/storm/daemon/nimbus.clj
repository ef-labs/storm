--- conflicted
+++ resolved
@@ -7,7 +7,7 @@
   (:import [java.nio.channels Channels WritableByteChannel])
   (:use [backtype.storm.scheduler.DefaultScheduler])
   (:import [backtype.storm.scheduler INimbus SupervisorDetails WorkerSlot TopologyDetails
-            Cluster Topologies SchedulerAssignment DefaultScheduler])
+            Cluster Topologies SchedulerAssignment DefaultScheduler ExecutorDetails])
   (:use [backtype.storm bootstrap util])
   (:use [backtype.storm.daemon common])
   (:gen-class
@@ -286,7 +286,7 @@
    (FileUtils/writeByteArrayToFile (File. (master-stormconf-path stormroot)) (Utils/serialize storm-conf))
    ))
 
-
+(declare compute-component->executors)
 (defn- read-storm-topology [conf storm-id]
   (let [stormroot (master-stormdist-root conf storm-id)]
     (Utils/deserialize
@@ -294,15 +294,20 @@
         (File. (master-stormcode-path stormroot))
         ))))
 
+(declare compute-executor->component)
 (defn read-topology-details [nimbus storm-id]
   (let [conf (:conf nimbus)
+        storm-base (.storm-base (:storm-cluster-state nimbus) storm-id nil)
         topology-conf (read-storm-conf conf storm-id)
         topology (read-storm-topology conf storm-id)
-        task-info (storm-task-info topology topology-conf)]
+        executor->component (->> (compute-executor->component nimbus storm-id)
+                                 (map-key (fn [[start-task end-task]]
+                                            (ExecutorDetails. start-task end-task))))]
+    (log-message "MAPK:" executor->component)
     (TopologyDetails. storm-id
                       topology-conf
                       topology
-                      task-info
+                      executor->component
                       )))
 
 ;; Does not assume that clocks are synchronized. Executor heartbeat is only used so that
@@ -363,27 +368,38 @@
             )))
         doall)))
 
-<<<<<<< HEAD
-=======
-(defn- keeper-slots [existing-slots num-executors num-workers]
-  (if (= 0 num-workers)
-    {}
-    (let [distribution (atom (integer-divided num-executors num-workers))
-          keepers (atom {})]
-      (doseq [[node+port executor-list] existing-slots :let [executor-count (count executor-list)]]
-        (when (pos? (get @distribution executor-count 0))
-          (swap! keepers assoc node+port executor-list)
-          (swap! distribution update-in [executor-count] dec)
-          ))
-      @keepers
-      )))
-
-(defn sort-slots [all-slots]
-  (let [split-up (vals (group-by first all-slots))]
-    (apply interleave-all split-up)
-    ))
-
->>>>>>> 28a0a274
+
+(defn- to-executor-id [task-ids]
+  [(first task-ids) (last task-ids)])
+
+(defn- compute-executors [nimbus storm-id]
+  (let [conf (:conf nimbus)
+        storm-base (.storm-base (:storm-cluster-state nimbus) storm-id nil)
+        component->executors (:component->executors storm-base)
+        storm-conf (read-storm-conf conf storm-id)
+        topology (read-storm-topology conf storm-id)
+        task->component (storm-task-info topology storm-conf)]
+    (->> (storm-task-info topology storm-conf)
+         reverse-map
+         (map-val sort)
+         (join-maps component->executors)
+         (map-val (partial apply partition-fixed))
+         (mapcat second)
+         (map to-executor-id)
+         )))
+
+(defn- compute-executor->component [nimbus storm-id]
+  (let [conf (:conf nimbus)
+        executors (compute-executors nimbus storm-id)
+        topology (read-storm-topology conf storm-id)
+        storm-conf (read-storm-conf conf storm-id)
+        task->component (storm-task-info topology storm-conf)
+        executor->component (into {} (for [executor executors
+                                           :let [start-task (first executor)
+                                                 component (task->component start-task)]]
+                                       {executor component}))]
+        executor->component))
+
 ;; NEW NOTES
 ;; only assign to supervisors who are there and haven't timed out
 ;; need to reassign workers with executors that have timed out (will this make it brittle?)
@@ -393,31 +409,33 @@
 
 ;; in the future could allocate executors intelligently (so that "close" tasks reside on same machine)
 
-<<<<<<< HEAD
-;; TODO: slots that have dead task should be reused as long as supervisor is active
+;; TODO: slots that have dead executor should be reused as long as supervisor is active
 
 ;; public so it can be mocked out
-(defn compute-new-topology->task->node+port [nimbus existing-assignments topologies]
+(defn compute-new-topology->executor->node+port [nimbus existing-assignments topologies scratch-topology-id]
   (let [conf (:conf nimbus)
         storm-cluster-state (:storm-cluster-state nimbus)
         task-heartbeats-cache (:task-heartbeats-cache nimbus)
         assignments+dead-slots (into {} (for [[tid assignment] existing-assignments
-                                             :let [storm-conf (read-storm-conf conf tid)
-                                                   all-task-ids (-> (read-storm-topology conf tid) (storm-task-info storm-conf) keys set)
-                                                   taskbeats (.taskbeats storm-cluster-state tid (:task->node+port assignment))
-                                                   alive-ids (set (alive-tasks conf tid taskbeats
-                                                                               all-task-ids (:task->start-time-secs assignment)
-                                                                               task-heartbeats-cache))
-                                                   dead-ids (set/difference all-task-ids alive-ids)
-                                                   dead-slots (->> (:task->node+port assignment)
-                                                                  (filter #(contains? dead-ids (first %)))
-                                                                  vals)
-                                                   task->slot (into {} (for [[task [node port]] (:task->node+port assignment)]
-                                                                         (if (contains? alive-ids task)
-                                                                           {task (WorkerSlot. node port)}
-                                                                           {})))]]
+                                              :let [storm-conf (read-storm-conf conf tid)
+                                                    topology-details (.getById topologies tid)
+                                                    all-executors (set (compute-executors nimbus tid))
+                                                    alive-executors (if (and scratch-topology-id (= scratch-topology-id tid))
+                                                                      all-executors
+                                                                      (set (alive-executors nimbus topology-details all-executors assignment)))
+                                                    dead-executors (set/difference all-executors alive-executors)
+                                                    dead-slots (->> (:executor->node+port assignment)
+                                                                    (filter #(contains? dead-executors (first %)))
+                                                                    vals)
+                                                    executor->slot (into {} (for [[executor [node port]] (:executor->node+port assignment)]
+                                                                              ;; filter out the dead executors
+                                                                              (if (contains? alive-executors executor)
+                                                                                {(ExecutorDetails. (first executor)
+                                                                                                   (second executor))
+                                                                                 (WorkerSlot. node port)}
+                                                                                {})))]]
                                          
-                                                  {tid [(SchedulerAssignment. tid task->slot) dead-slots]}))
+                                                  {tid [(SchedulerAssignment. tid executor->slot) dead-slots]}))
         existing-scheduler-assignments (into {} (for [[tid [assignment _]] assignments+dead-slots]
                                                   {tid assignment}))
         dead-slots (->> assignments+dead-slots
@@ -453,96 +471,28 @@
         _ (.schedule scheduler topologies cluster)
         new-scheduler-assignments (.getAssignments cluster)
         ;; add more information to convert SchedulerAssignment to Assignment
-        new-topology->task->node+port (into {} (for [[topology-id assignment] new-scheduler-assignments
-                                                     :let [task->slot (.getTaskToSlots assignment)
-                                                           task->node+port (into {} (for [[task slot] task->slot]
-                                                                                      {task [(.getNodeId slot) (.getPort slot)]}))]]
-                                                 {topology-id task->node+port}))]
+        new-topology->executor->node+port (into {} (for [[topology-id assignment] new-scheduler-assignments
+                                                     :let [executor->slot (.getExecutorToSlots ^SchedulerAssignment assignment)
+                                                           executor->node+port (into {} (for [[^ExecutorDetails executor ^WorkerSlot slot] executor->slot]
+                                                                                      {[(.getStartTask executor) (.getEndTask executor)]  [(.getNodeId slot) (.getPort slot)]}))]]
+                                                 {topology-id executor->node+port}))]
     ;; print some useful information.
-    (doseq [[topology-id task->node+port] new-topology->task->node+port
-            :let [old-task->node+port (-> topology-id
+    (doseq [[topology-id executor->node+port] new-topology->executor->node+port
+            :let [old-executor->node+port (-> topology-id
                                           existing-assignments
-                                          :task->node+port)
-                  reassignment (into {} (for [[task node+port] task->node+port]
-                                          (if (and (contains? old-task->node+port task)
-                                                   (= node+port (old-task->node+port task)))
+                                          :executor->node+port)
+                  reassignment (into {} (for [[executor node+port] executor->node+port]
+                                          (if (and (contains? old-executor->node+port executor)
+                                                   (= node+port (old-executor->node+port executor)))
                                             {}
-                                            {task node+port})))]]
+                                            {executor node+port})))]]
       (when-not (empty? reassignment)
-        (let [new-slots-cnt (count (set (vals task->node+port)))
-              reassign-ids (keys reassignment)]
+        (let [new-slots-cnt (count (set (vals executor->node+port)))
+              reassign-executors (keys reassignment)]
           (log-message "Reassigning " topology-id " to " new-slots-cnt " slots")
-          (log-message "Reassign ids: " (vec reassign-ids)))))
-
-    new-topology->task->node+port))
-=======
-
-;; TODO: slots that have dead executor should be reused as long as supervisor is active
-
-(defn- to-executor-id [task-ids]
-  [(first task-ids) (last task-ids)])
-
-(defn- compute-executors [nimbus storm-id]
-  (let [conf (:conf nimbus)
-        storm-base (.storm-base (:storm-cluster-state nimbus) storm-id nil)
-        component->executors (:component->executors storm-base)
-        storm-conf (read-storm-conf conf storm-id)
-        topology (read-storm-topology conf storm-id)
-        task->component (storm-task-info topology storm-conf)]
-    (->> (storm-task-info topology storm-conf)
-         reverse-map
-         (map-val sort)
-         (join-maps component->executors)
-         (map-val (partial apply partition-fixed))
-         (mapcat second)
-         (map to-executor-id)
-         )))
-
-;; public so it can be mocked out
-(defn compute-new-executor->node+port [nimbus ^TopologyDetails topology-details existing-assignment callback scratch?]
-  (let [storm-cluster-state (:storm-cluster-state nimbus)
-        storm-id (.getId topology-details)
-        
-        storm-base (.storm-base storm-cluster-state storm-id nil)        
-        
-        available-slots (available-slots nimbus callback topology-details)        
-        all-executors (set (compute-executors nimbus storm-id))
-                         
-        existing-assigned (reverse-map (:executor->node+port existing-assignment))
-        
-        _ (update-heartbeats! nimbus storm-id all-executors existing-assignment)
-
-        alive-executors (if scratch?
-                          all-executors
-                          (set (alive-executors nimbus topology-details all-executors existing-assignment)))
-        
-        alive-assigned (filter-val (partial every? alive-executors) existing-assigned)
-
-        total-slots-to-use (min (:num-workers storm-base)
-                                (+ (count available-slots) (count alive-assigned)))
-        keep-assigned (if scratch?
-                        {}
-                        (keeper-slots alive-assigned (count all-executors) total-slots-to-use))
-        
-        freed-slots (keys (apply dissoc alive-assigned (keys keep-assigned)))
-        reassign-slots (take (- total-slots-to-use (count keep-assigned))
-                             (sort-slots (concat available-slots freed-slots)))
-        reassign-executors (->> keep-assigned vals (apply concat) set (set/difference all-executors) sort)
-        reassignment (into {}
-                           (map vector
-                                reassign-executors
-                                ;; for some reason it goes into infinite loop without limiting the repeat-seq
-                                (repeat-seq (count reassign-executors) reassign-slots)))
-        stay-assignment (into {} (mapcat (fn [[node+port executors]] (for [executor executors] [executor node+port])) keep-assigned))]
-    (when-not (empty? reassignment)
-      (log-message "Reassigning " storm-id " to " total-slots-to-use " slots")
-      (log-message "Reassign executors: " (vec reassign-executors))
-      (log-message "Available slots: " (pr-str available-slots))
-      )
-    (merge stay-assignment reassignment)
-    ))
-
->>>>>>> 28a0a274
+          (log-message "Reassign executors: " (vec reassign-executors)))))
+
+    new-topology->executor->node+port))
 
 (defn changed-executors [executor->node+port new-executor->node+port]
   (let [slot-assigned (reverse-map executor->node+port)
@@ -564,8 +514,8 @@
 ;; filter out ones which have a executor timeout
 ;; figure out available slots on cluster. add to that the used valid slots to get total slots. figure out how many executors should be in each slot (e.g., 4, 4, 4, 5)
 ;; only keep existing slots that satisfy one of those slots. for rest, reassign them across remaining slots
-<<<<<<< HEAD
 ;; edge case for slots with no task timeout but with supervisor timeout... just treat these as valid slots that can be reassigned to. worst comes to worse the task will timeout and won't assign here next time around
+;; edge case for slots with no executor timeout but with supervisor timeout... just treat these as valid slots that can be reassigned to. worst comes to worse the executor will timeout and won't assign here next time around
 (defnk mk-assignments [nimbus :scratch-topology-id nil]
   (let [conf (:conf nimbus)
         storm-cluster-state (:storm-cluster-state nimbus)
@@ -584,53 +534,28 @@
                                         (when (or (nil? scratch-topology-id) (not= tid scratch-topology-id))
                                           {tid (.assignment-info storm-cluster-state tid nil)})))
         ;; make the new assignments for topologies
-        topology->task->node+port (compute-new-topology->task->node+port nimbus existing-assignments topologies)
+        topology->executor->node+port (compute-new-topology->executor->node+port
+                                       nimbus
+                                       existing-assignments
+                                       topologies
+                                       scratch-topology-id)
         now-secs (current-time-secs)
         ;; construct the final Assignments by adding start-times etc into it
-        new-assignments (into {} (for [[topology-id task->node+port] topology->task->node+port
+        new-assignments (into {} (for [[topology-id executor->node+port] topology->executor->node+port
                                         :let [existing-assignment (get existing-assignments topology-id)
-                                             all-node->host (merge (:node->host existing-assignment) node->host)                                             
-                                             reassign-ids (changed-ids (:task->node+port existing-assignment) task->node+port)
-                                             start-times (merge (:task->start-time-secs existing-assignment)
+                                             all-node->host (merge (:node->host existing-assignment) node->host)
+                                             reassign-executors (changed-executors (:executor->node+port existing-assignment) executor->node+port)
+                                             start-times (merge (:executor->start-time-secs existing-assignment)
                                                                 (into {}
-                                                                      (for [id reassign-ids]
+                                                                      (for [id reassign-executors]
                                                                         [id now-secs]
                                                                         )))]]
                                    {topology-id (Assignment.
                                                  (master-stormdist-root conf topology-id)
-                                                 (select-keys all-node->host (map first (vals task->node+port)))
-                                                 task->node+port
+                                                 (select-keys all-node->host (map first (vals executor->node+port)))
+                                                 executor->node+port
                                                  start-times)}))]
-=======
-;; edge case for slots with no executor timeout but with supervisor timeout... just treat these as valid slots that can be reassigned to. worst comes to worse the executor will timeout and won't assign here next time around
-(defnk mk-assignments [nimbus storm-id :scratch? false]
-  (log-debug "Determining assignment for " storm-id)
-  (let [conf (:conf nimbus)
-        storm-cluster-state (:storm-cluster-state nimbus)
-        callback (fn [& ignored] (transition! nimbus storm-id :monitor))
-        node->host (get-node->host storm-cluster-state callback)
-
-        topology-details (read-topology-details nimbus storm-id)
-        existing-assignment (.assignment-info storm-cluster-state storm-id nil)
-        executor->node+port (compute-new-executor->node+port nimbus
-                                                             topology-details
-                                                             existing-assignment
-                                                             callback
-                                                             scratch?)
-        all-node->host (merge (:node->host existing-assignment) node->host)
-        reassign-executors (changed-executors (:executor->node+port existing-assignment) executor->node+port)
-        now-secs (current-time-secs)
-        start-times (-> existing-assignment
-                        :executor->start-time-secs
-                        (select-keys (compute-executors nimbus (.getId topology-details)))
-                        (merge (into {} (for [executor reassign-executors] [executor now-secs]))))
-        
-        assignment (Assignment.
-                    (master-stormdist-root conf storm-id)
-                    (select-keys all-node->host (->> executor->node+port vals (map first)))                      
-                    executor->node+port
-                    start-times)]
->>>>>>> 28a0a274
+
     ;; tasks figure out what tasks to talk to by looking at topology at runtime
     ;; only log/set when there's been a change to the assignment
     (doseq [[topology-id assignment] new-assignments
@@ -645,19 +570,7 @@
                       (for [[id port] (newly-added-slots existing-assignment assignment)]
                         (WorkerSlot. id port))
                       topology-details)
-        
-<<<<<<< HEAD
         )))))
-=======
-        ))))
-
-(defn reassign-topology [nimbus storm-id]
-  (let [conf (:conf nimbus)
-        storm-cluster-state (:storm-cluster-state nimbus)]
-    (when (conf NIMBUS-REASSIGN)      
-      (mk-assignments nimbus
-                      storm-id))))
->>>>>>> 28a0a274
 
 (defn- start-storm [nimbus storm-name storm-id]
   (let [storm-cluster-state (:storm-cluster-state nimbus)
